--- conflicted
+++ resolved
@@ -10,11 +10,7 @@
 namespace xolotlCore {
 
 Options::Options() :
-<<<<<<< HEAD
-		shouldRunFlag(true), exitCode(EXIT_SUCCESS), petscArgv(""), networkFilename(
-=======
 		shouldRunFlag(true), exitCode(EXIT_SUCCESS), petscArg(""), networkFilename(
->>>>>>> 5eca44f2
 				""), constTempFlag(false), constTemperature(1000.0), tempProfileFlag(
 				false), tempProfileFilename(""), heatFlag(false), bulkTemperature(
 				0.0), fluxFlag(false), fluxAmplitude(0.0), fluxProfileFlag(
@@ -37,15 +33,6 @@
 }
 
 Options::~Options(void) {
-<<<<<<< HEAD
-	// Release the items in our map of potential options.
-	for (auto iter = optionsMap.begin(); iter != optionsMap.end(); ++iter) {
-		auto currOpt = iter->second;
-		delete currOpt;
-	}
-	optionsMap.clear();
-=======
->>>>>>> 5eca44f2
 }
 
 void Options::readParams(int argc, char* argv[]) {
@@ -55,7 +42,7 @@
 	// Parse the command line options.
 	bpo::options_description desc("Command line options");
 	desc.add_options()("help", "show this help message")("parameterFile",
-			bpo::value < std::string > (&param_file), "input file name");
+			bpo::value<std::string>(&param_file), "input file name");
 
 	bpo::positional_options_description p;
 	p.add("parameterFile", -1);
@@ -71,14 +58,13 @@
 	// allowed both on command line and in
 	// config file
 	bpo::options_description config("Parameters");
-	config.add_options()("networkFile",
-			bpo::value < string > (&networkFilename),
+	config.add_options()("networkFile", bpo::value<string>(&networkFilename),
 			"The network will be loaded from this HDF5 file.")("startTemp",
 			bpo::value<string>(),
 			"The temperature (in Kelvin) will be the constant floating point value specified. "
 					"(default = 1000). If two values are given, the second one is interpreted "
 					"as the bulk temperature and a gradient will be used. (NOTE: Use only ONE temperature option)")(
-			"tempFile", bpo::value < string > (&tempProfileFilename),
+			"tempFile", bpo::value<string>(&tempProfileFilename),
 			"A temperature profile is given by the specified file, "
 					"then linear interpolation is used to fit the data."
 					"(NOTE: If a temperature file is given, "
@@ -88,7 +74,7 @@
 			"flux", bpo::value<double>(&fluxAmplitude),
 			"The value of the incoming flux in #/nm2/s. If the Fuel case is used it actually "
 					"corresponds to the fission rate in #/nm3/s.")("fluxFile",
-			bpo::value < string > (&fluxProfileFilename),
+			bpo::value<string>(&fluxProfileFilename),
 			"A time profile for the flux is given by the specified file, "
 					"then linear interpolation is used to fit the data."
 					"(NOTE: If a flux profile file is given, "
@@ -99,7 +85,7 @@
 			"Which set of handlers to use for the visualization. (default = dummy, available std,dummy).")(
 			"dimensions", bpo::value<int>(&dimensionNumber),
 			"Number of dimensions for the simulation.")("material",
-			bpo::value < string > (&materialName),
+			bpo::value<string>(&materialName),
 			"The material options are as follows: {W100, W110, W111, "
 					"W211, Fuel, TRIDYN, Fe, 800H}, where W is for tungsten and "
 					"the numbers correspond to the surface orientation.")(
@@ -111,12 +97,12 @@
 			"The value (in %) of the void portion at the start of the simulation.")(
 			"regularGrid", bpo::value<string>(),
 			"Will the grid be regularly spaced in the x direction? (available yes,no,cheby,<filename>)")(
-			"petscArgs", bpo::value < string > (&petscArg),
+			"petscArgs", bpo::value<string>(&petscArg),
 			"All the arguments that will be given to PETSc.")("process",
 			bpo::value<string>(),
 			"List of all the processes to use in the simulation (reaction, diff, "
 					"advec, modifiedTM, movingSurface, bursting, attenuation, resolution).")(
-			"grain", bpo::value < string > (&gbList),
+			"grain", bpo::value<string>(&gbList),
 			"This option allows the user to add GB in the X, Y, or Z directions. "
 					"To do so, simply write the direction followed "
 					"by the distance in nm, for instance: X 3.0 Z 2.5 Z 10.0 .")(
