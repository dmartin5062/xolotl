--- conflicted
+++ resolved
@@ -7,24 +7,6 @@
 #include <Constants.h>
 #include <MathUtils.h>
 
-<<<<<<< HEAD
-using namespace xolotlCore;
-
-void PSIClusterReactionNetwork::setDefaultPropsAndNames() {
-	// Shared pointers for the cluster type map
-	std::shared_ptr<std::vector<std::shared_ptr<IReactant>>> heVector =
-			std::make_shared<std::vector<std::shared_ptr<IReactant>>>();
-	std::shared_ptr<std::vector<std::shared_ptr<IReactant>>> vVector =
-			std::make_shared<std::vector<std::shared_ptr<IReactant>>>();
-	std::shared_ptr<std::vector<std::shared_ptr<IReactant>>> iVector =
-			std::make_shared<std::vector<std::shared_ptr<IReactant>>>();
-	std::shared_ptr<std::vector<std::shared_ptr<IReactant>>> heVVector =
-			std::make_shared<std::vector<std::shared_ptr<IReactant>>>();
-	std::shared_ptr<std::vector<std::shared_ptr<IReactant>>> heIVector =
-			std::make_shared<std::vector<std::shared_ptr<IReactant>>>();
-	std::shared_ptr<std::vector<std::shared_ptr<IReactant>>> superVector =
-			std::make_shared<std::vector<std::shared_ptr<IReactant>>>();
-=======
 namespace xolotlCore {
 
 // Timer
@@ -34,9 +16,7 @@
 		std::shared_ptr<xolotlPerf::IHandlerRegistry> registry) :
 		ReactionNetwork( { ReactantType::V, ReactantType::I, ReactantType::He,
 				ReactantType::D, ReactantType::T, ReactantType::HeI,
-				ReactantType::PSIMixed, ReactantType::PSISuper },
-				ReactantType::PSISuper, registry) {
->>>>>>> d721e979
+				ReactantType::PSIMixed, ReactantType::PSISuper }, registry) {
 
 	// Initialize default properties
 	dissociationsEnabled = true;
@@ -48,7 +28,7 @@
 }
 
 double PSIClusterReactionNetwork::calculateDissociationConstant(
-		const DissociationReaction& reaction, int i) const {
+		const DissociationReaction& reaction, int i) {
 
 	// If the dissociations are not allowed
 	if (!dissociationsEnabled)
@@ -70,11 +50,9 @@
 	// Calculate and return
 	double bindingEnergy = computeBindingEnergy(reaction);
 	double k_minus_exp = exp(
-			-1.0 * bindingEnergy
-					/ (xolotlCore::kBoltzmann
-							* temperature)); // We can use the network temperature
-											// because this method is called only
-											// when the temperature is updated
+			-1.0 * bindingEnergy / (xolotlCore::kBoltzmann * temperature)); // We can use the network temperature
+																			// because this method is called only
+																			// when the temperature is updated
 	double k_minus = (1.0 / atomicVolume) * kPlus * k_minus_exp;
 
 	return k_minus;
@@ -130,574 +108,6 @@
 	}
 }
 
-<<<<<<< HEAD
-double PSIClusterReactionNetwork::calculateDissociationConstant(
-		DissociationReaction * reaction) const {
-	// If the dissociations are not allowed
-	if (!dissociationsEnabled)
-		return 0.0;
-
-	// The atomic volume is computed by considering the BCC structure of the
-	// tungsten. In a given lattice cell in tungsten there are tungsten atoms
-	// at each corner and a tungsten atom in the center. The tungsten atoms at
-	// the corners are shared across a total of eight cells. The fraction of
-	// the volume of the lattice cell that is filled with tungsten atoms is the
-	// atomic volume and is a_0^3/(8*1/8 + 1) = 0.5*a_0^3.
-	double atomicVolume = 0.5 * xolotlCore::tungstenLatticeConstant
-			* xolotlCore::tungstenLatticeConstant
-			* xolotlCore::tungstenLatticeConstant;
-
-	// Get the rate constant from the reverse reaction
-	double kPlus = reaction->reverseReaction->kConstant;
-
-	// Calculate and return
-	double bindingEnergy = computeBindingEnergy(reaction);
-	double k_minus_exp = exp(
-			-1.0 * bindingEnergy / (xolotlCore::kBoltzmann * temperature));
-	double k_minus = (1.0 / atomicVolume) * kPlus * k_minus_exp;
-
-	return k_minus;
-}
-
-void PSIClusterReactionNetwork::createReactionConnectivity() {
-	// Initial declarations
-	int firstSize = 0, secondSize = 0, productSize = 0;
-
-	// Single species clustering (He, V, I)
-	// Make a vector of types
-	std::vector<string> typeVec = { heType, vType, iType };
-	// Loop on it
-	for (auto tvIter = typeVec.begin(); tvIter != typeVec.end(); ++tvIter) {
-		string typeName = *tvIter;
-
-		// Get all the reactants of this type
-		auto allTypeReactants = getAll(typeName);
-		// Loop on them
-		for (auto firstIt = allTypeReactants.begin();
-				firstIt != allTypeReactants.end(); firstIt++) {
-			// Get its size
-			firstSize = (*firstIt)->getSize();
-			// Loop on the second cluster starting at the same pointer to avoid double counting
-			for (auto secondIt = firstIt; secondIt != allTypeReactants.end();
-					secondIt++) {
-				// Get its size
-				secondSize = (*secondIt)->getSize();
-				productSize = firstSize + secondSize;
-				// Get the product
-				auto product = get(typeName, productSize);
-				// Check that the reaction can occur
-				if (product
-						&& ((*firstIt)->getDiffusionFactor() > 0.0
-								|| (*secondIt)->getDiffusionFactor() > 0.0)) {
-					// Create a production reaction
-					auto reaction = std::make_shared<ProductionReaction>(
-							(*firstIt), (*secondIt));
-					// Tell the reactants that they are in this reaction
-					(*firstIt)->createCombination(reaction);
-					(*secondIt)->createCombination(reaction);
-					product->createProduction(reaction);
-
-					// Check if the reverse reaction is allowed
-					checkDissociationConnectivity(product, reaction);
-				}
-			}
-		}
-	}
-
-	// Helium absorption by HeV clusters
-	// He_(a) + (He_b)(V_c) --> [He_(a+b)](V_c)
-	// Get all the He and HeV clusters
-	auto allHeReactants = getAll(heType);
-	auto allHeVReactants = getAll(heVType);
-	// Loop on the He clusters
-	for (auto firstIt = allHeReactants.begin(); firstIt != allHeReactants.end();
-			firstIt++) {
-		// Get its size
-		firstSize = (*firstIt)->getSize();
-		// Loop on the HeV clusters
-		for (auto secondIt = allHeVReactants.begin();
-				secondIt != allHeVReactants.end(); secondIt++) {
-			// Get its composition
-			auto comp = (*secondIt)->getComposition();
-			// Create the composition of the potential product
-			std::vector<int> compositionVec = { comp[heType] + firstSize,
-					comp[vType], 0 };
-			// Get the product
-			auto product = getCompound(heVType, compositionVec);
-			// Check that the reaction can occur
-			if (product
-					&& ((*firstIt)->getDiffusionFactor() > 0.0
-							|| (*secondIt)->getDiffusionFactor() > 0.0)) {
-				// Create a production reaction
-				auto reaction = std::make_shared<ProductionReaction>((*firstIt),
-						(*secondIt));
-				// Tell the reactants that they are in this reaction
-				(*firstIt)->createCombination(reaction);
-				(*secondIt)->createCombination(reaction);
-				product->createProduction(reaction);
-
-				// Check if the reverse reaction is allowed
-				checkDissociationConnectivity(product, reaction);
-			}
-		}
-	}
-
-	// Single Vacancy absorption by HeV clusters
-	// (He_a)(V_b) + V --> (He_a)[V_(b+1)]
-	// Get the single vacancy cluster
-	auto singleVacancyCluster = get(vType, 1);
-	// Loop on the HeV clusters
-	for (auto secondIt = allHeVReactants.begin();
-			secondIt != allHeVReactants.end(); secondIt++) {
-		// Get its composition
-		auto comp = (*secondIt)->getComposition();
-		// Create the composition of the potential product
-		std::vector<int> compositionVec = { comp[heType], comp[vType] + 1, 0 };
-		// Get the product
-		auto product = getCompound(heVType, compositionVec);
-		// Check that the reaction can occur
-		if (product
-				&& (singleVacancyCluster->getDiffusionFactor() > 0.0
-						|| (*secondIt)->getDiffusionFactor() > 0.0)) {
-			// Create a production reaction
-			auto reaction = std::make_shared<ProductionReaction>(
-					singleVacancyCluster, (*secondIt));
-			// Tell the reactants that they are in this reaction
-			singleVacancyCluster->createCombination(reaction);
-			(*secondIt)->createCombination(reaction);
-			product->createProduction(reaction);
-
-			// Check if the reverse reaction is allowed
-			checkDissociationConnectivity(product, reaction);
-		}
-	}
-
-	// Helium-Vacancy clustering
-	// He_a + V_b --> (He_a)(V_b)
-	// Get all the V clusters
-	auto allVReactants = getAll(vType);
-	// Loop on the He clusters
-	for (auto firstIt = allHeReactants.begin(); firstIt != allHeReactants.end();
-			firstIt++) {
-		// Get its size
-		firstSize = (*firstIt)->getSize();
-		// Loop on the HeV clusters
-		for (auto secondIt = allVReactants.begin();
-				secondIt != allVReactants.end(); secondIt++) {
-			// Get its size
-			secondSize = (*secondIt)->getSize();
-			// Create the composition of the potential product
-			std::vector<int> compositionVec = { firstSize, secondSize, 0 };
-			// Get the product
-			auto product = getCompound(heVType, compositionVec);
-			// Check that the reaction can occur
-			if (product
-					&& ((*firstIt)->getDiffusionFactor() > 0.0
-							|| (*secondIt)->getDiffusionFactor() > 0.0)) {
-				// Create a production reaction
-				auto reaction = std::make_shared<ProductionReaction>((*firstIt),
-						(*secondIt));
-				// Tell the reactants that they are in this reaction
-				(*firstIt)->createCombination(reaction);
-				(*secondIt)->createCombination(reaction);
-				product->createProduction(reaction);
-
-				// Check if the reverse reaction is allowed
-				checkDissociationConnectivity(product, reaction);
-			}
-		}
-	}
-
-	// Vacancy reduction by Interstitial absorption in HeV clusters
-	// (He_a)(V_b) + (I_c) --> (He_a)[V_(b-c)]
-	// Get all the I clusters
-	auto allIReactants = getAll(iType);
-	// Loop on them
-	for (auto firstIt = allIReactants.begin(); firstIt != allIReactants.end();
-			firstIt++) {
-		// Get its size
-		firstSize = (*firstIt)->getSize();
-		// Loop on the HeV clusters
-		for (auto secondIt = allHeVReactants.begin();
-				secondIt != allHeVReactants.end(); secondIt++) {
-			// Get its composition
-			auto comp = (*secondIt)->getComposition();
-			// The product can be He or HeV
-			IReactant * product = nullptr;
-			if (comp[vType] == firstSize) {
-				// The product is He
-				product = get(heType, comp[heType]);
-			} else {
-				// The product is HeV
-				// Create the composition of the potential product
-				std::vector<int> compositionVec = { comp[heType], comp[vType]
-						- firstSize, 0 };
-				// Get the product
-				product = getCompound(heVType, compositionVec);
-			}
-			// Check that the reaction can occur
-			if (product
-					&& ((*firstIt)->getDiffusionFactor() > 0.0
-							|| (*secondIt)->getDiffusionFactor() > 0.0)) {
-				// Create a production reaction
-				auto reaction = std::make_shared<ProductionReaction>((*firstIt),
-						(*secondIt));
-				// Tell the reactants that they are in this reaction
-				(*firstIt)->createCombination(reaction);
-				(*secondIt)->createCombination(reaction);
-				product->createProduction(reaction);
-
-				// Check if the reverse reaction is allowed
-				checkDissociationConnectivity(product, reaction);
-			}
-		}
-	}
-
-	// Helium clustering leading to trap mutation
-	// He_a + He_b --> [He_(a+b)](V_c) + I_c
-	// Loop on the He clusters
-	for (auto firstIt = allHeReactants.begin(); firstIt != allHeReactants.end();
-			firstIt++) {
-		// Get its size
-		firstSize = (*firstIt)->getSize();
-		// Loop on the second He cluster starting at the same pointer to avoid double counting
-		for (auto secondIt = firstIt; secondIt != allHeReactants.end();
-				secondIt++) {
-			// Get its size
-			secondSize = (*secondIt)->getSize();
-			// Get the simple product
-			productSize = firstSize + secondSize;
-			auto product = get(heType, productSize);
-			// Doesn't do anything if the product exist
-			if (product)
-				continue;
-
-			// Trap mutation is happening
-			// Loop on the possible I starting by the smallest
-			for (auto it = allIReactants.begin(); it != allIReactants.end();
-					it++) {
-				// Get the size of the I cluster
-				int iSize = (*it)->getSize();
-				// Create the composition of the potential product
-				std::vector<int> compositionVec = { firstSize + secondSize,
-						iSize, 0 };
-				product = getCompound(heVType, compositionVec);
-				// Check that the reaction can occur
-				if (product
-						&& ((*firstIt)->getDiffusionFactor() > 0.0
-								|| (*secondIt)->getDiffusionFactor() > 0.0)) {
-					// Create a production reaction
-					auto reaction = std::make_shared<ProductionReaction>(
-							(*firstIt), (*secondIt));
-					// Tell the reactants that they are in this reaction
-					(*firstIt)->createCombination(reaction);
-					(*secondIt)->createCombination(reaction);
-					product->createProduction(reaction);
-					(*it)->createProduction(reaction);
-
-					// Stop the loop on I clusters here
-					break;
-				}
-			}
-		}
-	}
-
-	// Helium absorption by HeV leading to trap mutation
-	// (He_a)(V_b) + He_c --> [He_(a+c)][V_(b+d)] + I_d
-	// Loop on the He clusters
-	for (auto firstIt = allHeReactants.begin(); firstIt != allHeReactants.end();
-			firstIt++) {
-		// Get its size
-		firstSize = (*firstIt)->getSize();
-		// Loop on the HeV clusters
-		for (auto secondIt = allHeVReactants.begin();
-				secondIt != allHeVReactants.end(); secondIt++) {
-			// Get its composition
-			auto comp = (*secondIt)->getComposition();
-			// Get the simple product
-			std::vector<int> compositionVec = { firstSize + comp[heType],
-					comp[vType], 0 };
-			auto product = getCompound(heVType, compositionVec);
-			// Doesn't do anything if the product exist
-			if (product)
-				continue;
-
-			// Trap mutation is happening
-			// Loop on the possible I starting by the smallest
-			for (auto it = allIReactants.begin(); it != allIReactants.end();
-					it++) {
-				// Get the size of the I cluster
-				int iSize = (*it)->getSize();
-				// Create the composition of the potential product
-				compositionVec[1] = comp[vType] + iSize;
-				product = getCompound(heVType, compositionVec);
-				// Check that the reaction can occur
-				if (product
-						&& ((*firstIt)->getDiffusionFactor() > 0.0
-								|| (*secondIt)->getDiffusionFactor() > 0.0)) {
-					// Create a production reaction
-					auto reaction = std::make_shared<ProductionReaction>(
-							(*firstIt), (*secondIt));
-					// Tell the reactants that they are in this reaction
-					(*firstIt)->createCombination(reaction);
-					(*secondIt)->createCombination(reaction);
-					product->createProduction(reaction);
-					(*it)->createProduction(reaction);
-
-					// Stop the loop on I clusters here
-					break;
-				}
-			}
-		}
-	}
-
-	// Vacancy-Interstitial annihilation
-	// I_a + V_b
-	//        --> I_(a-b), if a > b
-	//        --> V_(b-a), if a < b
-	//        --> 0, if a = b
-	// Loop on the I clusters
-	for (auto firstIt = allIReactants.begin(); firstIt != allIReactants.end();
-			firstIt++) {
-		// Get its size
-		firstSize = (*firstIt)->getSize();
-		// Loop on the V clusters
-		for (auto secondIt = allVReactants.begin();
-				secondIt != allVReactants.end(); secondIt++) {
-			// Get its size
-			secondSize = (*secondIt)->getSize();
-			// Check the possibilities
-			if (firstSize > secondSize) {
-				// Get the product
-				productSize = firstSize - secondSize;
-				auto product = get(iType, productSize);
-				// Check that the reaction can occur
-				if (product
-						&& ((*firstIt)->getDiffusionFactor() > 0.0
-								|| (*secondIt)->getDiffusionFactor() > 0.0)) {
-					// Create a production reaction
-					auto reaction = std::make_shared<ProductionReaction>(
-							(*firstIt), (*secondIt));
-					// Tell the reactants that they are in this reaction
-					(*firstIt)->createCombination(reaction);
-					(*secondIt)->createCombination(reaction);
-					product->createProduction(reaction);
-				}
-			} else if (firstSize < secondSize) {
-				// Get the product
-				productSize = secondSize - firstSize;
-				auto product = get(vType, productSize);
-				// Check that the reaction can occur
-				if (product
-						&& ((*firstIt)->getDiffusionFactor() > 0.0
-								|| (*secondIt)->getDiffusionFactor() > 0.0)) {
-					// Create a production reaction
-					auto reaction = std::make_shared<ProductionReaction>(
-							(*firstIt), (*secondIt));
-					// Tell the reactants that they are in this reaction
-					(*firstIt)->createCombination(reaction);
-					(*secondIt)->createCombination(reaction);
-					product->createProduction(reaction);
-				}
-
-			} else {
-				// Annihilation
-				// Check that the reaction can occur
-				if (((*firstIt)->getDiffusionFactor() > 0.0
-						|| (*secondIt)->getDiffusionFactor() > 0.0)) {
-					// Create a production reaction
-					auto reaction = std::make_shared<ProductionReaction>(
-							(*firstIt), (*secondIt));
-					// Tell the reactants that they are in this reaction
-					(*firstIt)->createCombination(reaction);
-					(*secondIt)->createCombination(reaction);
-				}
-			}
-		}
-	}
-
-	// Helium absorption by HeI clusters
-	// He_(a) + (He_b)(I_c) --> [He_(a+b)](I_c)
-	// Get all the HeI clusters
-	auto allHeIReactants = getAll(heIType);
-	// Loop on the He clusters
-	for (auto firstIt = allHeReactants.begin(); firstIt != allHeReactants.end();
-			firstIt++) {
-		// Get its size
-		firstSize = (*firstIt)->getSize();
-		// Loop on the HeV clusters
-		for (auto secondIt = allHeIReactants.begin();
-				secondIt != allHeIReactants.end(); secondIt++) {
-			// Get its composition
-			auto comp = (*secondIt)->getComposition();
-			// Create the composition of the potential product
-			std::vector<int> compositionVec = { comp[heType] + firstSize, 0,
-					comp[iType] };
-			// Get the product
-			auto product = getCompound(heIType, compositionVec);
-			// Check that the reaction can occur
-			if (product
-					&& ((*firstIt)->getDiffusionFactor() > 0.0
-							|| (*secondIt)->getDiffusionFactor() > 0.0)) {
-				// Create a production reaction
-				auto reaction = std::make_shared<ProductionReaction>((*firstIt),
-						(*secondIt));
-				// Tell the reactants that they are in this reaction
-				(*firstIt)->createCombination(reaction);
-				(*secondIt)->createCombination(reaction);
-				product->createProduction(reaction);
-
-				// Check if the reverse reaction is allowed
-				checkDissociationConnectivity(product, reaction);
-			}
-		}
-	}
-
-	// Single Interstitial absorption by HeI clusters
-	// (He_a)(I_b) + I --> (He_a)[I_(b+1)]
-	// Get the single interstitial cluster
-	auto singleInterstitialCluster = get(iType, 1);
-	// Loop on the HeI clusters
-	for (auto secondIt = allHeIReactants.begin();
-			secondIt != allHeIReactants.end(); secondIt++) {
-		// Get its composition
-		auto comp = (*secondIt)->getComposition();
-		// Create the composition of the potential product
-		std::vector<int> compositionVec = { comp[heType], 0, comp[iType] + 1 };
-		// Get the product
-		auto product = getCompound(heIType, compositionVec);
-		// Check that the reaction can occur
-		if (product
-				&& (singleInterstitialCluster->getDiffusionFactor() > 0.0
-						|| (*secondIt)->getDiffusionFactor() > 0.0)) {
-			// Create a production reaction
-			auto reaction = std::make_shared<ProductionReaction>(
-					singleInterstitialCluster, (*secondIt));
-			// Tell the reactants that they are in this reaction
-			singleInterstitialCluster->createCombination(reaction);
-			(*secondIt)->createCombination(reaction);
-			product->createProduction(reaction);
-
-			// Check if the reverse reaction is allowed
-			checkDissociationConnectivity(product, reaction);
-		}
-	}
-
-	// Helium-Interstitial clustering
-	// He_a + I_b --> (He_a)(I_b)
-	// Loop on the He clusters
-	for (auto firstIt = allHeReactants.begin(); firstIt != allHeReactants.end();
-			firstIt++) {
-		// Get its size
-		firstSize = (*firstIt)->getSize();
-		// Loop on the I clusters
-		for (auto secondIt = allIReactants.begin();
-				secondIt != allIReactants.end(); secondIt++) {
-			// Get its size
-			secondSize = (*secondIt)->getSize();
-			// Create the composition of the potential product
-			std::vector<int> compositionVec = { firstSize, 0, secondSize };
-			// Get the product
-			auto product = getCompound(heIType, compositionVec);
-			// Check that the reaction can occur
-			if (product
-					&& ((*firstIt)->getDiffusionFactor() > 0.0
-							|| (*secondIt)->getDiffusionFactor() > 0.0)) {
-				// Create a production reaction
-				auto reaction = std::make_shared<ProductionReaction>((*firstIt),
-						(*secondIt));
-				// Tell the reactants that they are in this reaction
-				(*firstIt)->createCombination(reaction);
-				(*secondIt)->createCombination(reaction);
-				product->createProduction(reaction);
-
-				// Check if the reverse reaction is allowed
-				checkDissociationConnectivity(product, reaction);
-			}
-		}
-	}
-
-	// Interstitial reduction by Vacancy absorption in HeI clusters
-	// (He_a)(I_b) + (V_c) --> (He_a)[I_(b-c)]
-	// Loop on V clusters
-	for (auto firstIt = allVReactants.begin(); firstIt != allVReactants.end();
-			firstIt++) {
-		// Get its size
-		firstSize = (*firstIt)->getSize();
-		// Loop on the HeI clusters
-		for (auto secondIt = allHeIReactants.begin();
-				secondIt != allHeIReactants.end(); secondIt++) {
-			// Get its composition
-			auto comp = (*secondIt)->getComposition();
-			// The product can be He or HeI
-			IReactant * product = nullptr;
-			if (comp[iType] == firstSize) {
-				// The product is He
-				product = get(heType, comp[heType]);
-			} else {
-				// The product is HeI
-				// Create the composition of the potential product
-				std::vector<int> compositionVec = { comp[heType], 0, comp[iType]
-						- firstSize };
-				// Get the product
-				product = getCompound(heIType, compositionVec);
-			}
-			// Check that the reaction can occur
-			if (product
-					&& ((*firstIt)->getDiffusionFactor() > 0.0
-							|| (*secondIt)->getDiffusionFactor() > 0.0)) {
-				// Create a production reaction
-				auto reaction = std::make_shared<ProductionReaction>((*firstIt),
-						(*secondIt));
-				// Tell the reactants that they are in this reaction
-				(*firstIt)->createCombination(reaction);
-				(*secondIt)->createCombination(reaction);
-				product->createProduction(reaction);
-
-				// Check if the reverse reaction is allowed
-				checkDissociationConnectivity(product, reaction);
-			}
-		}
-	}
-
-	return;
-}
-
-void PSIClusterReactionNetwork::checkDissociationConnectivity(
-		IReactant * emittingReactant,
-		std::shared_ptr<ProductionReaction> reaction) {
-	// Check if at least one of the potentially emitted cluster is size one
-	if (reaction->first->getSize() != 1 && reaction->second->getSize() != 1) {
-		// Don't add the reverse reaction
-		return;
-	}
-
-	// Check for trap mutations (with XOR)
-	if ((reaction->first->getType() == iType)
-			== !(reaction->second->getType() == iType)) {
-		// Don't add the reverse reaction
-		return;
-	}
-
-	// The reaction can occur, create the dissociation
-	// Create a dissociation reaction
-	auto dissociationReaction = std::make_shared<DissociationReaction>(
-			emittingReactant, reaction->first, reaction->second);
-	// Set the reverse reaction
-	dissociationReaction->reverseReaction = reaction.get();
-	// Tell the reactants that their are in this reaction
-	reaction->first->createDissociation(dissociationReaction);
-	reaction->second->createDissociation(dissociationReaction);
-	emittingReactant->createEmission(dissociationReaction);
-
-	return;
-}
-
-void PSIClusterReactionNetwork::setTemperature(double temp) {
-	ReactionNetwork::setTemperature(temp);
-
-	computeRateConstants();
-=======
 void PSIClusterReactionNetwork::defineAnaProductionReactions(IReactant& r1,
 		IReactant& r2, IReactant& product, bool secondProduct) {
 	// Define the production reaction to the network.
@@ -725,7 +135,6 @@
 		defineAnaDissociationReactions(prref, product);
 	}
 }
->>>>>>> d721e979
 
 void PSIClusterReactionNetwork::defineDissociationReactions(
 		ProductionReaction& forwardReaction,
@@ -1980,31 +1389,6 @@
 	// Reset the Ids
 	// std::for_each is guaranteed to visit reactants in order for C++11.
 	int id = 0;
-<<<<<<< HEAD
-	for (auto it = allReactants->begin(); it != allReactants->end(); ++it) {
-		id++;
-		(*it)->setId(id);
-		(*it)->setHeMomentId(id);
-		(*it)->setVMomentId(id);
-
-		(*it)->optimizeReactions();
-
-		if ((*it)->getType() == heVType)
-			numHeVClusters++;
-	}
-
-	// Reset the network size
-	networkSize = id;
-
-	// Get all the super clusters and loop on them
-	for (auto it = clusterTypeMap[PSISuperType]->begin();
-			it != clusterTypeMap[PSISuperType]->end(); ++it) {
-		id++;
-		(*it)->setHeMomentId(id);
-		id++;
-		(*it)->setVMomentId(id);
-	}
-=======
 	std::for_each(allReactants.begin(), allReactants.end(),
 			[&id](IReactant& currReactant) {
 				id++;
@@ -2038,7 +1422,6 @@
 					}
 				}
 			});
->>>>>>> d721e979
 
 	return;
 }
@@ -2065,17 +1448,6 @@
 			});
 
 	// Set the moments
-<<<<<<< HEAD
-	for (int i = size - numSuperClusters; i < size; i++) {
-		auto cluster = (PSISuperCluster *) reactants->at(i);
-		id = cluster->getId() - 1;
-		cluster->setZerothMoment(concentrations[id]);
-		id = cluster->getHeMomentId() - 1;
-		cluster->setHeMoment(concentrations[id]);
-		id = cluster->getVMomentId() - 1;
-		cluster->setVMoment(concentrations[id]);
-	}
-=======
 	auto const& superTypeMap = getAll(ReactantType::PSISuper);
 	std::for_each(superTypeMap.begin(), superTypeMap.end(),
 			[&concentrations,this](const ReactantMap::value_type& currMapItem) {
@@ -2088,7 +1460,6 @@
 					cluster.setMoment(concentrations[cluster.getMomentId(indexList[i] - 1) - 1], indexList[i] - 1);
 				}
 			});
->>>>>>> d721e979
 
 	return;
 }
@@ -2151,41 +1522,6 @@
 	for (auto const& superMapItem : getAll(ReactantType::PSISuper)) {
 
 		// Get the reactant and its connectivity
-<<<<<<< HEAD
-		auto reactant = superClusters[i];
-		connectivity = reactant->getConnectivity();
-		connectivityLength = connectivity.size();
-		// Get the helium moment id so that the connectivity can be lined up in
-		// the proper column
-		id = reactant->getHeMomentId() - 1;
-
-		// Create the vector that will be inserted into the dFill map
-		std::vector<int> columnIds;
-		// Add it to the diagonal fill block
-		for (int j = 0; j < connectivityLength; j++) {
-			// The id starts at j*connectivity length and is always offset
-			// by the id, which denotes the exact column.
-			index = (id) * dof + j;
-			diagFill[index] = connectivity[j];
-			// Add a column id if the connectivity is equal to 1.
-			if (connectivity[j] == 1) {
-				columnIds.push_back(j);
-			}
-		}
-		// Update the map
-		dFillMap[id] = columnIds;
-
-		// Get the vacancy moment id so that the connectivity can be lined up in
-		// the proper column
-		id = reactant->getVMomentId() - 1;
-
-		// Add it to the diagonal fill block
-		for (int j = 0; j < connectivityLength; j++) {
-			// The id starts at j*connectivity length and is always offset
-			// by the id, which denotes the exact column.
-			index = (id) * dof + j;
-			diagFill[index] = connectivity[j];
-=======
 		auto const& reactant =
 				static_cast<PSISuperCluster&>(*(superMapItem.second));
 		auto const& connectivity = reactant.getConnectivity();
@@ -2220,7 +1556,6 @@
 		auto const& colIds = dFillMapItem.second;
 		for (auto j = 0; j < colIds.size(); ++j) {
 			dFillInvMap[rid][colIds[j]] = j;
->>>>>>> d721e979
 		}
 	}
 
@@ -2386,52 +1721,8 @@
 	return iConc;
 }
 
-<<<<<<< HEAD
-void PSIClusterReactionNetwork::computeRateConstants() {
-	// Local declarations
-	double rate = 0.0;
-	// Initialize the value for the biggest production rate
-	double biggestProductionRate = 0.0;
-
-	// Loop on all the production reactions
-	for (auto iter = allProductionReactions.begin();
-			iter != allProductionReactions.end(); iter++) {
-		// Compute the rate
-		rate = calculateReactionRateConstant(iter->get());
-		// Set it in the reaction
-		(*iter)->kConstant = rate;
-
-		// Check if the rate is the biggest one up to now
-		if (rate > biggestProductionRate)
-			biggestProductionRate = rate;
-	}
-
-	// Loop on all the dissociation reactions
-	for (auto iter = allDissociationReactions.begin();
-			iter != allDissociationReactions.end(); iter++) {
-		// Compute the rate
-		rate = calculateDissociationConstant(iter->get());
-		// Set it in the reaction
-		(*iter)->kConstant = rate;
-	}
-
-	// Set the biggest rate
-	biggestRate = biggestProductionRate;
-
-	return;
-}
-
-void PSIClusterReactionNetwork::computeAllFluxes(double *updatedConcOffset) {
-	// Initial declarations
-	IReactant * cluster;
-	PSISuperCluster * superCluster;
-	double flux = 0.0;
-	int reactantIndex = 0;
-	auto superClusters = getAll(PSISuperType);
-=======
 void PSIClusterReactionNetwork::computeAllFluxes(double *updatedConcOffset,
 		int xi) {
->>>>>>> d721e979
 
 	// ----- Compute all of the new fluxes -----
 	std::for_each(allReactants.begin(), allReactants.end(),
@@ -2446,19 +1737,6 @@
 	// ---- Moments ----
 	for (auto const& currMapItem : getAll(ReactantType::PSISuper)) {
 
-<<<<<<< HEAD
-		// Compute the helium moment flux
-		flux = superCluster->getHeMomentFlux();
-		// Update the concentration of the cluster
-		reactantIndex = superCluster->getHeMomentId() - 1;
-		updatedConcOffset[reactantIndex] += flux;
-
-		// Compute the vacancy moment flux
-		flux = superCluster->getVMomentFlux();
-		// Update the concentration of the cluster
-		reactantIndex = superCluster->getVMomentId() - 1;
-		updatedConcOffset[reactantIndex] += flux;
-=======
 		auto const& superCluster =
 				static_cast<PSISuperCluster&>(*(currMapItem.second));
 
@@ -2471,7 +1749,6 @@
 			auto reactantIndex = superCluster.getMomentId(indexList[i] - 1) - 1;
 			updatedConcOffset[reactantIndex] += flux;
 		}
->>>>>>> d721e979
 	}
 
 	return;
@@ -2546,53 +1823,6 @@
 			reactantIndices[i] = reactant.getMomentId(indexList[i] - 1) - 1;
 		}
 
-<<<<<<< HEAD
-		// Get the helium moment index
-		reactantIndex = reactant->getHeMomentId() - 1;
-
-		// Get the partial derivatives
-		reactant->getHeMomentPartialDerivatives(clusterPartials);
-		// Get the list of column ids from the map
-		pdColIdsVector = dFillMap.at(reactantIndex);
-		// Number of partial derivatives
-		pdColIdsVectorSize = pdColIdsVector.size();
-		size[reactantIndex] = pdColIdsVectorSize;
-
-		// Loop over the list of column ids
-		for (int j = 0; j < pdColIdsVectorSize; j++) {
-			// Set the index
-			indices[reactantIndex * dof + j] = pdColIdsVector[j];
-			// Get the partial derivative from the array of all of the partials
-			vals[reactantIndex * dof + j] = clusterPartials[pdColIdsVector[j]];
-
-			// Reset the cluster partial value to zero. This is much faster
-			// than using memset.
-			clusterPartials[pdColIdsVector[j]] = 0.0;
-		}
-
-		// Get the vacancy moment index
-		reactantIndex = reactant->getVMomentId() - 1;
-
-		// Get the partial derivatives
-		reactant->getVMomentPartialDerivatives(clusterPartials);
-		// Get the list of column ids from the map
-		pdColIdsVector = dFillMap.at(reactantIndex);
-		// Number of partial derivatives
-		pdColIdsVectorSize = pdColIdsVector.size();
-		size[reactantIndex] = pdColIdsVectorSize;
-
-		// Loop over the list of column ids
-		for (int j = 0; j < pdColIdsVectorSize; j++) {
-			// Set the index
-			indices[reactantIndex * dof + j] = pdColIdsVector[j];
-			// Get the partial derivative from the array of all of the partials
-			vals[reactantIndex * dof + j] = clusterPartials[pdColIdsVector[j]];
-
-			// Reset the cluster partial value to zero. This is much faster
-			// than using memset.
-			clusterPartials[pdColIdsVector[j]] = 0.0;
-		}
-=======
 		// Get the inverse mappings from dense DOF space to
 		// the indices/vals arrays.
 		PartialsIdxMap partialsIdxMap[5];
@@ -2604,7 +1834,6 @@
 		// Have reactant compute its partial derivatives
 		// to its correct locations within the vals array.
 		reactant.computePartialDerivatives(partials, partialsIdxMap, xi);
->>>>>>> d721e979
 	}
 
 	// Clear memory
@@ -3480,7 +2709,7 @@
 
 IReactant * PSIClusterReactionNetwork::getSuperFromComp(IReactant::SizeType nHe,
 		IReactant::SizeType nD, IReactant::SizeType nT,
-		IReactant::SizeType nV) {
+		IReactant::SizeType nV) const {
 
 	// Requests for finding a particular supercluster have high locality.
 	// See if the last supercluster we were asked to find is the right
