#include <cassert>
#include <iterator>
#include "PSIClusterReactionNetwork.h"
#include "PSICluster.h"
#include "PSISuperCluster.h"
#include <xolotlPerf.h>
#include <Constants.h>
#include <MathUtils.h>

namespace xolotlCore {

PSIClusterReactionNetwork::PSIClusterReactionNetwork(
		std::shared_ptr<xolotlPerf::IHandlerRegistry> registry) :
		ReactionNetwork( { ReactantType::V, ReactantType::I, ReactantType::He,
				ReactantType::D, ReactantType::T, ReactantType::HeI,
				ReactantType::PSIMixed, ReactantType::PSISuper },
				ReactantType::PSISuper, registry) {

	// Initialize default properties
	dissociationsEnabled = true;

	return;
}

double PSIClusterReactionNetwork::calculateDissociationConstant(
		const DissociationReaction& reaction) const {

	// If the dissociations are not allowed
	if (!dissociationsEnabled)
		return 0.0;

	// The atomic volume is computed by considering the BCC structure of the
	// tungsten. In a given lattice cell in tungsten there are tungsten atoms
	// at each corner and a tungsten atom in the center. The tungsten atoms at
	// the corners are shared across a total of eight cells. The fraction of
	// the volume of the lattice cell that is filled with tungsten atoms is the
	// atomic volume and is a_0^3/(8*1/8 + 1) = 0.5*a_0^3.
	double atomicVolume = 0.5 * xolotlCore::tungstenLatticeConstant
			* xolotlCore::tungstenLatticeConstant
			* xolotlCore::tungstenLatticeConstant;

	// Get the rate constant from the reverse reaction
	double kPlus = reaction.reverseReaction->kConstant;

	// Calculate and return
	double bindingEnergy = computeBindingEnergy(reaction);
	double k_minus_exp = exp(
			-1.0 * bindingEnergy / (xolotlCore::kBoltzmann * temperature));
	double k_minus = (1.0 / atomicVolume) * kPlus * k_minus_exp;

	return k_minus;
}

void PSIClusterReactionNetwork::defineProductionReactions(IReactant& r1,
		IReactant& r2,
		const std::vector<PendingProductionReactionInfo>& pendingPRInfos,
		bool secondProduct) {

	// Define the production reaction to the network.
	// Do this *once* for the given reactants, since it doesn't
	// depend on the product or the other parameters.
	std::unique_ptr<ProductionReaction> reaction(
			new ProductionReaction(r1, r2));
	auto& prref = add(std::move(reaction));

	// Determine if reverse reaction is allowed.
	auto dissociationAllowed = canDissociate(pendingPRInfos[0].product, prref);

	// Build the product-to-production map that we will
	// use for batched resultsFrom() and defineDissociationReactions() calls.
	ProductToProductionMap prodMap;
	std::for_each(pendingPRInfos.begin(), pendingPRInfos.end(),
			[&prodMap](const PendingProductionReactionInfo& currPRI) {

				prodMap[&(currPRI.product)].emplace_back(currPRI);
			});

	// Tell both reactants they are involved in this reaction
	// with the given parameters if this is not the second product
	if (!secondProduct) {
		prref.first.participateIn(prref, pendingPRInfos);
		prref.second.participateIn(prref, pendingPRInfos);
	}

	// Tell all products they are involved in this reaction
	// with their given parameters.
	std::for_each(prodMap.begin(), prodMap.end(),
			[&prref](const ProductToProductionMap::value_type& prodMapItem) {

				IReactant& currProduct = *(prodMapItem.first);
				ProductToProductionMap::mapped_type const& currPRIs = prodMapItem.second;

				currProduct.resultFrom(prref, currPRIs);
			});

	// Determine if reverse reaction is allowed. Never for the second product
	if (dissociationAllowed && !secondProduct) {
		// Forward reaction can dissociate.
		// Define all dissociation reactions for this forward reaction
		defineDissociationReactions(prref, prodMap);
	}
}

void PSIClusterReactionNetwork::defineDissociationReactions(
		ProductionReaction& forwardReaction,
		const ProductToProductionMap& prodMap) {

	// Consider each production of the given forward reaction.
	std::for_each(prodMap.begin(), prodMap.end(),
			[this,&forwardReaction](const ProductToProductionMap::value_type& currMapItem) {
				// Add a dissociation reaction to our network.
				// Do this once here for each forward reaction product.
				IReactant& emitting = *(currMapItem.first);

				std::unique_ptr<DissociationReaction> dissociationReaction(new DissociationReaction(emitting,
								forwardReaction.first, forwardReaction.second, &forwardReaction));
				auto& drref = add(std::move(dissociationReaction));

				// Tell all participants in this reaction of their involvement.
				ProductToProductionMap::mapped_type const& currPRIs = currMapItem.second;
				drref.first.participateIn(drref, currPRIs);
				drref.second.participateIn(drref, currPRIs);
				emitting.emitFrom(drref, currPRIs);
			});
}

void PSIClusterReactionNetwork::createReactionConnectivity() {
	// Initial declarations
	IReactant::SizeType firstSize = 0, secondSize = 0, productSize = 0, maxI =
			getAll(ReactantType::I).size();

	// Single species clustering (He, D, T, V, I)
	// X_(a-i) + X_i --> X_a
	// Make a vector of types
	std::vector<ReactantType> typeVec { ReactantType::He, ReactantType::V,
			ReactantType::I, ReactantType::D, ReactantType::T };
	// Loop on it
	for (auto tvIter = typeVec.begin(); tvIter != typeVec.end(); ++tvIter) {

		auto currType = *tvIter;

		// Consider all reactants of the current type.
		auto const& currTypeReactantMap = getAll(currType);
		for (auto firstIt = currTypeReactantMap.begin();
				firstIt != currTypeReactantMap.end(); firstIt++) {

			auto& firstReactant = *(firstIt->second);

			// Get its size
			firstSize = firstReactant.getSize();
			// Loop on the second cluster starting at the same pointer to avoid double counting
			for (auto secondIt = firstIt; secondIt != currTypeReactantMap.end();
					secondIt++) {

				auto& secondReactant = *(secondIt->second);

				// Get its size
				secondSize = secondReactant.getSize();
				productSize = firstSize + secondSize;
				// Get the product
				auto product = get(toSpecies(currType), productSize);
				// Check that the reaction can occur
				if (product
						&& (firstReactant.getDiffusionFactor() > 0.0
								|| secondReactant.getDiffusionFactor() > 0.0)) {

					defineProductionReaction(firstReactant, secondReactant,
							*product);
				}
			}
		}
	}

	// Helium absorption by Mixed clusters
	// He_(a) + (He_b)()(V_c) --> [He_(a+b)]()(V_c)
	// Consider each He reactant.
	for (auto const& heMapItem : getAll(ReactantType::He)) {

		auto& heReactant = *(heMapItem.second);

		// Skip if it can't diffuse
		if (xolotlCore::equal(heReactant.getDiffusionFactor(), 0.0))
			continue;
		// Get its size
		firstSize = heReactant.getSize();

		// Consider product with each HeV cluster
		for (auto const& heVMapItem : getAll(ReactantType::PSIMixed)) {

			auto& heVReactant = *(heVMapItem.second);

			// Get its composition
			auto& comp = heVReactant.getComposition();
			// Create the composition of the potential product
			auto newNumHe = comp[toCompIdx(Species::He)] + firstSize;
			auto newNumD = comp[toCompIdx(Species::D)];
			auto newNumT = comp[toCompIdx(Species::T)];
			auto newNumV = comp[toCompIdx(Species::V)];

			// Check if product already exists.
			IReactant::Composition newComp;
			newComp[toCompIdx(Species::He)] = newNumHe;
			newComp[toCompIdx(Species::D)] = newNumD;
			newComp[toCompIdx(Species::T)] = newNumT;
			newComp[toCompIdx(Species::V)] = newNumV;
			auto product = get(ReactantType::PSIMixed, newComp);

			// Check if the product can be a super cluster
			if (!product) {
				// Check if it is a super cluster from the map
				product = getSuperFromComp(newNumHe, newNumV);
			}
			// Check that the reaction can occur
			if (product
					&& (heReactant.getDiffusionFactor() > 0.0
							|| heVReactant.getDiffusionFactor() > 0.0)) {

				defineProductionReaction(heReactant, heVReactant, *product,
						newNumHe, newNumV);
			}
		}

		// Consider product with each super cluster
		for (auto const& superMapItem : getAll(ReactantType::PSISuper)) {

			auto& superCluster =
					static_cast<PSISuperCluster&>(*(superMapItem.second));
			std::vector<PendingProductionReactionInfo> prInfos;

			// Get its boundaries
			auto const& vBounds = superCluster.getVBounds();
			// Loop on them
			for (auto const& i : superCluster.getHeBounds()) {
				for (auto const& j : superCluster.getVBounds()) {
					// Check these coordinates are actually contained by the super cluster
					if (!superCluster.isIn(i, j))
						continue;

					// Assume the product can only be a super cluster here
					auto newNumHe = i + firstSize;
					auto newNumV = j;
					IReactant* product = getSuperFromComp(newNumHe, newNumV);
					// Check that the reaction can occur
					if (product
							&& (heReactant.getDiffusionFactor() > 0.0
									|| superCluster.getDiffusionFactor() > 0.0)) {

						// Note that current reactant reacts with
						// current superCluster to produce product,
						// according to current parameters.
						prInfos.emplace_back(*product, newNumHe, newNumV, i, j);
					}
				}
			}

			// Now that we know how current reactant reacts with
			// current superCluster, create the production
			// reaction(s) for them.
			if (prInfos.size() > 0)
				defineProductionReactions(heReactant, superCluster, prInfos);
		}
	}

	// Vacancy absorption by Mixed clusters
	// (He_a)()(V_b) + V_c --> (He_a)()[V_(b+c)]
	// Consider each V cluster.
	for (auto const& vMapItem : getAll(ReactantType::V)) {

		auto& vReactant = *(vMapItem.second);

		// Skip if it can't diffuse
		if (xolotlCore::equal(vReactant.getDiffusionFactor(), 0.0))
			continue;
		// Get the V size
		firstSize = vReactant.getSize();
		// Consider product with every HeV cluster.
		for (auto const& heVMapItem : getAll(ReactantType::PSIMixed)) {

			auto& heVReactant = *(heVMapItem.second);

			// Get its composition
			auto& comp = heVReactant.getComposition();
			// Create the composition of the potential product
			auto newNumHe = comp[toCompIdx(Species::He)];
			auto newNumD = comp[toCompIdx(Species::D)];
			auto newNumT = comp[toCompIdx(Species::T)];
			auto newNumV = comp[toCompIdx(Species::V)] + firstSize;

			// Check if product already exists.
			IReactant::Composition newComp;
			newComp[toCompIdx(Species::He)] = newNumHe;
			newComp[toCompIdx(Species::D)] = newNumD;
			newComp[toCompIdx(Species::T)] = newNumT;
			newComp[toCompIdx(Species::V)] = newNumV;
			auto product = get(ReactantType::PSIMixed, newComp);

			// Check if the product can be a super cluster
			if (!product) {
				product = getSuperFromComp(newNumHe, newNumV);
			}
			// Check that the reaction can occur
			if (product
					&& (vReactant.getDiffusionFactor() > 0.0
							|| heVReactant.getDiffusionFactor() > 0.0)) {

				defineProductionReaction(vReactant, heVReactant, *product,
						newNumHe, newNumV);
			}
		}

		// Consider product with super clusters.
		for (auto const& superMapItem : getAll(ReactantType::PSISuper)) {

			auto& superCluster =
					static_cast<PSISuperCluster&>(*(superMapItem.second));
			std::vector<PendingProductionReactionInfo> prInfos;

			// Get its boundaries
			auto const& heBounds = superCluster.getHeBounds();
			auto const& vBounds = superCluster.getVBounds();
			// Loop on them
			for (auto const& i : superCluster.getHeBounds()) {
				for (auto const& j : superCluster.getVBounds()) {
					// Check these coordinates are actually contained by the super cluster
					if (!superCluster.isIn(i, j))
						continue;

					// Assume the product can only be a super cluster here
					auto newNumHe = i;
					auto newNumV = j + firstSize;
					IReactant* product = getSuperFromComp(newNumHe, newNumV);
					// Check that the reaction can occur
					if (product
							&& (vReactant.getDiffusionFactor() > 0.0
									|| superCluster.getDiffusionFactor() > 0.0)) {
						prInfos.emplace_back(*product, newNumHe, newNumV, i, j);
					}
				}
			}

			// Now that we know how current reactant interacts with
			// current supercluster, define the production reactions.
			if (prInfos.size() > 0)
				defineProductionReactions(vReactant, superCluster, prInfos);
		}
	}

	// Helium-Vacancy clustering
	// He_a + V_b --> (He_a)(V_b)
	// Consider each He cluster.
	for (auto const& heMapItem : getAll(ReactantType::He)) {

		auto& heReactant = *(heMapItem.second);

		// Get its size
		firstSize = heReactant.getSize();
		// Consider product with each V cluster.
		for (auto const& vMapItem : getAll(ReactantType::V)) {

			auto& vReactant = *(vMapItem.second);

			// Get its size
			secondSize = vReactant.getSize();
			// Create the composition of the potential product
			auto newNumHe = firstSize;
			auto newNumV = secondSize;

			// Get the product
			IReactant::Composition newComp;
			newComp[toCompIdx(Species::He)] = newNumHe;
			newComp[toCompIdx(Species::V)] = newNumV;
			auto product = get(ReactantType::PSIMixed, newComp);

			// Check if the product can be a super cluster
			if (!product) {
				product = getSuperFromComp(newNumHe, newNumV);
			}
			// Check that the reaction can occur
			if (product
					&& (heReactant.getDiffusionFactor() > 0.0
							|| vReactant.getDiffusionFactor() > 0.0)) {

				defineProductionReaction(heReactant, vReactant, *product,
						newNumHe, newNumV);
			}
		}
	}

	// Vacancy reduction by Interstitial absorption in Mixed clusters
	// (He_a)()(V_b) + (I_c) --> (He_a)()[V_(b-c)]
	// Consider each I cluster
	for (auto const& iMapItem : getAll(ReactantType::I)) {

		auto& iReactant = *(iMapItem.second);
		// Skip if it can't diffuse
		if (xolotlCore::equal(iReactant.getDiffusionFactor(), 0.0))
			continue;

		// Get its size
		firstSize = iReactant.getSize();
		// Consider product with each HeV cluster.
		for (auto const& heVMapItem : getAll(ReactantType::PSIMixed)) {

			auto& heVReactant = *(heVMapItem.second);

			// Get its composition
			auto& comp = heVReactant.getComposition();
			// The product can be He or HeV
			IReactant * product = nullptr;
			if (comp[toCompIdx(Species::V)] == firstSize) {
				// The product can be He
				if (comp[toCompIdx(Species::D)] == 0
						&& comp[toCompIdx(Species::T)] == 0)
					product = get(Species::He, comp[toCompIdx(Species::He)]);
				// The product can be D
				if (comp[toCompIdx(Species::He)] == 0
						&& comp[toCompIdx(Species::T)] == 0)
					product = get(Species::D, comp[toCompIdx(Species::D)]);
				// The product can be T
				if (comp[toCompIdx(Species::D)] == 0
						&& comp[toCompIdx(Species::He)] == 0)
					product = get(Species::T, comp[toCompIdx(Species::T)]);
			} else {
				// The product is HeV
				// Create the composition of the potential product
				IReactant::Composition newComp;
				newComp[toCompIdx(Species::He)] = comp[toCompIdx(Species::He)];
				newComp[toCompIdx(Species::D)] = comp[toCompIdx(Species::D)];
				newComp[toCompIdx(Species::T)] = comp[toCompIdx(Species::T)];
				newComp[toCompIdx(Species::V)] = comp[toCompIdx(Species::V)]
						- firstSize;
				// Get the product
				product = get(ReactantType::PSIMixed, newComp);
			}
			// Check that the reaction can occur
			if (product
					&& (iReactant.getDiffusionFactor() > 0.0
							|| heVReactant.getDiffusionFactor() > 0.0)) {

				defineProductionReaction(iReactant, heVReactant, *product);
			}
		}

		// Consider product with all super clusters.
		for (auto const& superMapItem : getAll(ReactantType::PSISuper)) {
			auto& superCluster =
					static_cast<PSISuperCluster&>(*(superMapItem.second));
			std::vector<PendingProductionReactionInfo> prInfos;

			// Get its boundaries
			auto const& heBounds = superCluster.getHeBounds();
			auto const& vBounds = superCluster.getVBounds();
			// Loop on them
			for (auto const& i : superCluster.getHeBounds()) {
				for (auto const& j : superCluster.getVBounds()) {
					// Check these coordinates are actually contained by the super cluster
					if (!superCluster.isIn(i, j))
						continue;

					// The product might be HeV or He
					auto newNumHe = i;
					auto newNumV = j - firstSize;

					// Get the product
					IReactant* product = nullptr;
					if (newNumV == 0) {
						// The product is He
						product = get(Species::He, i);
					} else {
						// Create the composition of the potential product
						IReactant::Composition newComp;
						newComp[toCompIdx(Species::He)] = newNumHe;
						newComp[toCompIdx(Species::V)] = newNumV;
						product = get(ReactantType::PSIMixed, newComp);

						// If the product doesn't exist check for super clusters
						if (!product) {
							product = getSuperFromComp(newNumHe, newNumV);
						}
					}
					// Check that the reaction can occur
					if (product
							&& (iReactant.getDiffusionFactor() > 0.0
									|| superCluster.getDiffusionFactor() > 0.0)) {
						prInfos.emplace_back(*product, newNumHe, newNumV, i, j);
					}
				}
			}

			// Now that we know how current reactant interacts with
			// current supercluster, define its production reactions
			// according to given parameters.
			if (prInfos.size() > 0)
				defineProductionReactions(iReactant, superCluster, prInfos);
		}
	}

	// Helium clustering leading to trap mutation
	// He_a + He_b --> [He_(a+b)](V_c) + I_c
	// Loop on the He clusters
	for (auto firstIt = getAll(ReactantType::He).begin();
			firstIt != getAll(ReactantType::He).end(); firstIt++) {
		// Get the reactant
		auto& firstReactant = static_cast<PSICluster&>(*(firstIt->second));
		// Get its size
		firstSize = firstReactant.getSize();
		// Loop on the second He cluster starting at the same pointer to avoid double counting
		for (auto secondIt = firstIt;
				secondIt != getAll(ReactantType::He).end(); secondIt++) {
			// Get the reactant
			auto& secondReactant = static_cast<PSICluster&>(*(secondIt->second));
			// Get its size
			secondSize = secondReactant.getSize();
			// Get the simple product
			productSize = firstSize + secondSize;
			auto product = get(toSpecies(ReactantType::He), productSize);
			// Doesn't do anything if the product exist
			if (product)
				continue;

			// Trap mutation is happening
			// Loop on the possible I starting by the smallest
			for (auto iSize = 1; iSize <= maxI; iSize++) {
				auto iReactant = get(toSpecies(ReactantType::I), iSize);
				// Create the composition of the potential product
				IReactant::Composition newComp;
				int newNumHe = firstSize + secondSize;
				int newNumV = iSize;
				newComp[toCompIdx(Species::He)] = newNumHe;
				newComp[toCompIdx(Species::V)] = newNumV;
				product = get(ReactantType::PSIMixed, newComp);

				// Check if the product can be a super cluster
				if (!product) {
					// Check if it is a super cluster from the map
					product = getSuperFromComp(newNumHe, newNumV);
				}

				// Check that the reaction can occur
				if (product
						&& (firstReactant.getDiffusionFactor() > 0.0
								|| secondReactant.getDiffusionFactor() > 0.0)) {

					defineProductionReaction(firstReactant, secondReactant,
							*iReactant, newNumHe, newNumV);
					// This is a reaction with two products so we need to tell the other product
					// it is participating too
					defineProductionReaction(firstReactant, secondReactant,
							*product, newNumHe, newNumV, 0, 0, true);

					// Stop the loop on I clusters here
					break;
				}
			}
		}
	}

	// Helium absorption by Mixed leading to trap mutation
	// (He_a)()(V_b) + He_c --> [He_(a+c)]()[V_(b+d)] + I_d
	// Loop on the He clusters
	for (auto const& heMapItem : getAll(ReactantType::He)) {
		auto& heReactant = *(heMapItem.second);

		// Skip if it can't diffuse
		if (xolotlCore::equal(heReactant.getDiffusionFactor(), 0.0))
			continue;
		// Get its size
		firstSize = heReactant.getSize();

		// Loop on the HeV clusters
		for (auto const& heVMapItem : getAll(ReactantType::PSIMixed)) {

			auto& heVReactant = *(heVMapItem.second);

			// Get its composition
			auto& comp = heVReactant.getComposition();
			// Create the composition of the potential product
			auto newNumHe = comp[toCompIdx(Species::He)] + firstSize;
			auto newNumD = comp[toCompIdx(Species::D)];
			auto newNumT = comp[toCompIdx(Species::T)];
			auto newNumV = comp[toCompIdx(Species::V)];

			// Check if product already exists.
			IReactant::Composition newComp;
			newComp[toCompIdx(Species::He)] = newNumHe;
			newComp[toCompIdx(Species::D)] = newNumD;
			newComp[toCompIdx(Species::T)] = newNumT;
			newComp[toCompIdx(Species::V)] = newNumV;
			auto product = get(ReactantType::PSIMixed, newComp);
			// Doesn't do anything if the product exist
			if (product)
				continue;

			// Trap mutation is happening
			// Loop on the possible I starting by the smallest
			for (auto iSize = 1; iSize <= maxI; iSize++) {
				auto iReactant = get(toSpecies(ReactantType::I), iSize);
				// Create the composition of the potential product
				newComp[toCompIdx(Species::V)] = newNumV + iSize;
				product = get(ReactantType::PSIMixed, newComp);

				// Check if the product can be a super cluster
				if (!product) {
					// Check if it is a super cluster from the map
					product = getSuperFromComp(newNumHe, newNumV + iSize);
				}

				// Check that the reaction can occur
				if (product
						&& (heReactant.getDiffusionFactor() > 0.0
								|| heVReactant.getDiffusionFactor() > 0.0)) {

					defineProductionReaction(heReactant, heVReactant,
							*iReactant, newNumHe, newNumV + iSize);
					// This is a reaction with two products so we need to tell the other product
					// it is participating too
					defineProductionReaction(heReactant, heVReactant, *product,
							newNumHe, newNumV + iSize, 0, 0, true);

					// Stop the loop on I clusters here
					break;
				}
			}
		}

		// Consider product with all super clusters.
		for (auto const& superMapItem : getAll(ReactantType::PSISuper)) {
			auto& superCluster =
					static_cast<PSISuperCluster&>(*(superMapItem.second));
			std::vector<PendingProductionReactionInfo> prInfos1;
			std::vector<PendingProductionReactionInfo> prInfos2;

			// Get its boundaries
			auto const& heBounds = superCluster.getHeBounds();
			auto const& vBounds = superCluster.getVBounds();
			// Loop on them
			for (auto const& i : superCluster.getHeBounds()) {
				for (auto const& j : superCluster.getVBounds()) {
					// Check these coordinates are actually contained by the super cluster
					if (!superCluster.isIn(i, j))
						continue;

					// The product might be HeV or He
					auto newNumHe = i + firstSize;
					auto newNumV = j;

					// Get the product
					IReactant* product = getSuperFromComp(newNumHe, newNumV);
					// Skip if the product exists because we want trap mutation
					if (product)
						continue;

					// Trap mutation is happening
					// Loop on the possible I starting by the smallest
					for (auto iSize = 1; iSize <= maxI; iSize++) {
						auto iReactant = get(toSpecies(ReactantType::I), iSize);
						// Update the composition of the potential product
						product = getSuperFromComp(newNumHe, newNumV + iSize);

						// Check that the reaction can occur
						if (product && heReactant.getDiffusionFactor() > 0.0) {
							prInfos1.emplace_back(*product, newNumHe,
									newNumV + iSize, i, j);
							prInfos2.emplace_back(*iReactant, 0, 0, i, j);

							// Stop the loop on I clusters here
							break;
						}
					}
				}
			}

			// Now that we know how current reactant interacts with
			// current supercluster, define its production reactions
			// according to given parameters.
			if (prInfos1.size() > 0 || prInfos2.size() > 0) {
				defineProductionReactions(heReactant, superCluster, prInfos2);
				defineProductionReactions(heReactant, superCluster, prInfos1,
						true);
			}
		}
	}

	// Vacancy-Interstitial annihilation
	// I_a + V_b
	//        --> I_(a-b), if a > b
	//        --> V_(b-a), if a < b
	//        --> 0, if a = b
	// Consider all I clusters.
	for (auto const& iMapItem : getAll(ReactantType::I)) {

		auto& iReactant = *(iMapItem.second);

		// Get its size
		firstSize = iReactant.getSize();

		// Consider product with each V cluster.
		for (auto const& vMapItem : getAll(ReactantType::V)) {

			auto& vReactant = *(vMapItem.second);

			// Get its size
			secondSize = vReactant.getSize();
			// Check the possibilities
			if (firstSize > secondSize) {
				// Get the product
				productSize = firstSize - secondSize;
				auto product = get(Species::I, productSize);
				// Check that the reaction can occur
				if (product
						&& (iReactant.getDiffusionFactor() > 0.0
								|| vReactant.getDiffusionFactor() > 0.0)) {

					defineAnnihilationReaction(iReactant, vReactant, *product);
				}
			} else if (firstSize < secondSize) {
				// Get the product
				productSize = secondSize - firstSize;
				auto product = get(Species::V, productSize);
				// Check that the reaction can occur
				if (product
						&& (iReactant.getDiffusionFactor() > 0.0
								|| vReactant.getDiffusionFactor() > 0.0)) {

					defineAnnihilationReaction(iReactant, vReactant, *product);
				}

			} else {
				// Annihilation
				// Check that the reaction can occur
				if ((iReactant.getDiffusionFactor() > 0.0
						|| vReactant.getDiffusionFactor() > 0.0)) {

					defineCompleteAnnihilationReaction(iReactant, vReactant);
				}
			}
		}
	}

	// Deuterium absorption by Mixed clusters
	// D_(a) + (D_b)()(V_c) --> [D_(a+b)]()(V_c)
	// Consider each D reactant.
	for (auto const& dMapItem : getAll(ReactantType::D)) {

		auto& dReactant = *(dMapItem.second);

		// Skip if it can't diffuse
		if (xolotlCore::equal(dReactant.getDiffusionFactor(), 0.0))
			continue;
		// Get its size
		firstSize = dReactant.getSize();

		// Consider product with each HeV cluster
		for (auto const& heVMapItem : getAll(ReactantType::PSIMixed)) {

			auto& heVReactant = *(heVMapItem.second);

			// Get its composition
			auto& comp = heVReactant.getComposition();
			// Create the composition of the potential product
			auto newNumHe = comp[toCompIdx(Species::He)];
			auto newNumD = comp[toCompIdx(Species::D)] + firstSize;
			auto newNumT = comp[toCompIdx(Species::T)];
			auto newNumV = comp[toCompIdx(Species::V)];

			// Check if product already exists.
			IReactant::Composition newComp;
			newComp[toCompIdx(Species::He)] = newNumHe;
			newComp[toCompIdx(Species::D)] = newNumD;
			newComp[toCompIdx(Species::T)] = newNumT;
			newComp[toCompIdx(Species::V)] = newNumV;
			auto product = get(ReactantType::PSIMixed, newComp);

			// Check that the reaction can occur
			if (product
					&& (dReactant.getDiffusionFactor() > 0.0
							|| heVReactant.getDiffusionFactor() > 0.0)) {

				defineProductionReaction(dReactant, heVReactant, *product,
						newNumHe, newNumV);
			}
		}
	}

	// Tritium absorption by Mixed clusters
	// T_(a) + (T_b)()(V_c) --> [T_(a+b)]()(V_c)
	// Consider each T reactant.
	for (auto const& tMapItem : getAll(ReactantType::T)) {

		auto& tReactant = *(tMapItem.second);

		// Skip if it can't diffuse
		if (xolotlCore::equal(tReactant.getDiffusionFactor(), 0.0))
			continue;
		// Get its size
		firstSize = tReactant.getSize();

		// Consider product with each Mixed cluster
		for (auto const& heVMapItem : getAll(ReactantType::PSIMixed)) {

			auto& heVReactant = *(heVMapItem.second);

			// Get its composition
			auto& comp = heVReactant.getComposition();
			// Create the composition of the potential product
			auto newNumHe = comp[toCompIdx(Species::He)];
			auto newNumD = comp[toCompIdx(Species::D)];
			auto newNumT = comp[toCompIdx(Species::T)] + firstSize;
			auto newNumV = comp[toCompIdx(Species::V)];

			// Check if product already exists.
			IReactant::Composition newComp;
			newComp[toCompIdx(Species::He)] = newNumHe;
			newComp[toCompIdx(Species::D)] = newNumD;
			newComp[toCompIdx(Species::T)] = newNumT;
			newComp[toCompIdx(Species::V)] = newNumV;
			auto product = get(ReactantType::PSIMixed, newComp);

			// Check that the reaction can occur
			if (product
					&& (tReactant.getDiffusionFactor() > 0.0
							|| heVReactant.getDiffusionFactor() > 0.0)) {

				defineProductionReaction(tReactant, heVReactant, *product,
						newNumHe, newNumV);
			}
		}
	}

	// Deuterium-Vacancy clustering
	// D_a + V_b --> (D_a)(V_b)
	// Consider each D cluster.
	for (auto const& dMapItem : getAll(ReactantType::D)) {

		auto& dReactant = *(dMapItem.second);

		// Get its size
		firstSize = dReactant.getSize();
		// Consider product with each V cluster.
		for (auto const& vMapItem : getAll(ReactantType::V)) {

			auto& vReactant = *(vMapItem.second);

			// Get its size
			secondSize = vReactant.getSize();
			// Create the composition of the potential product
			auto newNumD = firstSize;
			auto newNumV = secondSize;

			// Get the product
			IReactant::Composition newComp;
			newComp[toCompIdx(Species::D)] = newNumD;
			newComp[toCompIdx(Species::V)] = newNumV;
			auto product = get(ReactantType::PSIMixed, newComp);

			// Check that the reaction can occur
			if (product
					&& (dReactant.getDiffusionFactor() > 0.0
							|| vReactant.getDiffusionFactor() > 0.0)) {

				defineProductionReaction(dReactant, vReactant, *product, 0,
						newNumV);
			}
		}
	}

	// Tritium-Vacancy clustering
	// T_a + V_b --> (T_a)(V_b)
	// Consider each T cluster.
	for (auto const& tMapItem : getAll(ReactantType::T)) {

		auto& tReactant = *(tMapItem.second);

		// Get its size
		firstSize = tReactant.getSize();
		// Consider product with each V cluster.
		for (auto const& vMapItem : getAll(ReactantType::V)) {

			auto& vReactant = *(vMapItem.second);

			// Get its size
			secondSize = vReactant.getSize();
			// Create the composition of the potential product
			auto newNumT = firstSize;
			auto newNumV = secondSize;

			// Get the product
			IReactant::Composition newComp;
			newComp[toCompIdx(Species::T)] = newNumT;
			newComp[toCompIdx(Species::V)] = newNumV;
			auto product = get(ReactantType::PSIMixed, newComp);

			// Check that the reaction can occur
			if (product
					&& (tReactant.getDiffusionFactor() > 0.0
							|| vReactant.getDiffusionFactor() > 0.0)) {

				defineProductionReaction(tReactant, vReactant, *product, 0,
						newNumV);
			}
		}
	}

	// Helium absorption by HeI clusters
	// He_(a) + (He_b)(I_c) --> [He_(a+b)](I_c)
	// Consider each He reactant.
	for (auto const& heMapItem : getAll(ReactantType::He)) {

		auto& heReactant = *(heMapItem.second);

		// Skip if it can't diffuse
		if (xolotlCore::equal(heReactant.getDiffusionFactor(), 0.0))
			continue;
		// Get its size
		firstSize = heReactant.getSize();

		// Consider product with each HeI cluster
		for (auto const& heIMapItem : getAll(ReactantType::HeI)) {

			auto& heIReactant = *(heIMapItem.second);

			// Get its composition
			auto& comp = heIReactant.getComposition();
			// Create the composition of the potential product
			auto newNumHe = comp[toCompIdx(Species::He)] + firstSize;
			auto newNumI = comp[toCompIdx(Species::I)];

			// Check if product already exists.
			IReactant::Composition newComp;
			newComp[toCompIdx(Species::He)] = newNumHe;
			newComp[toCompIdx(Species::I)] = newNumI;
			auto product = get(ReactantType::HeI, newComp);

			// Check that the reaction can occur
			if (product
					&& (heReactant.getDiffusionFactor() > 0.0
							|| heIReactant.getDiffusionFactor() > 0.0)) {

				defineProductionReaction(heReactant, heIReactant, *product,
						newNumHe, newNumI);
			}
		}
	}

	// Interstitial absorption by HeI clusters
	// (He_a)(I_b) + I_c --> (He_a)[I_(b+c)]
	// Consider each I cluster.
	for (auto const& iMapItem : getAll(ReactantType::I)) {

		auto& iReactant = *(iMapItem.second);

		// Skip if it can't diffuse
		if (xolotlCore::equal(iReactant.getDiffusionFactor(), 0.0))
			continue;
		// Get the I size
		firstSize = iReactant.getSize();
		// Consider product with every HeI cluster.
		for (auto const& heIMapItem : getAll(ReactantType::HeI)) {

			auto& heIReactant = *(heIMapItem.second);

			// Get its composition
			auto& comp = heIReactant.getComposition();
			// Create the composition of the potential product
			auto newNumHe = comp[toCompIdx(Species::He)];
			auto newNumI = comp[toCompIdx(Species::I)] + firstSize;

			// Check if product already exists.
			IReactant::Composition newComp;
			newComp[toCompIdx(Species::He)] = newNumHe;
			newComp[toCompIdx(Species::I)] = newNumI;
			auto product = get(ReactantType::HeI, newComp);

			// Check that the reaction can occur
			if (product
					&& (iReactant.getDiffusionFactor() > 0.0
							|| heIReactant.getDiffusionFactor() > 0.0)) {

				defineProductionReaction(iReactant, heIReactant, *product,
						newNumHe, newNumI);
			}
		}
	}

	// Helium-Interstitial clustering
	// He_a + I_b --> (He_a)(I_b)
	// Consider each He cluster.
	for (auto const& heMapItem : getAll(ReactantType::He)) {

		auto& heReactant = *(heMapItem.second);

		// Get its size
		firstSize = heReactant.getSize();
		// Consider product with each I cluster.
		for (auto const& iMapItem : getAll(ReactantType::I)) {

			auto& iReactant = *(iMapItem.second);

			// Get its size
			secondSize = iReactant.getSize();
			// Create the composition of the potential product
			auto newNumHe = firstSize;
			auto newNumI = secondSize;

			// Get the product
			IReactant::Composition newComp;
			newComp[toCompIdx(Species::He)] = newNumHe;
			newComp[toCompIdx(Species::I)] = newNumI;
			auto product = get(ReactantType::HeI, newComp);

			// Check that the reaction can occur
			if (product
					&& (heReactant.getDiffusionFactor() > 0.0
							|| iReactant.getDiffusionFactor() > 0.0)) {

				defineProductionReaction(heReactant, iReactant, *product,
						newNumHe, newNumI);
			}
		}
	}

	// Interstitial reduction by vacancy absorption in HeI clusters
	// (He_a)(I_b) + (V_c) --> (He_a)[I_(b-c)]
	// Consider each V cluster
	for (auto const& vMapItem : getAll(ReactantType::V)) {

		auto& vReactant = *(vMapItem.second);

		// Get its size
		firstSize = vReactant.getSize();
		// Consider product with each HeI cluster.
		for (auto const& heIMapItem : getAll(ReactantType::HeI)) {

			auto& heIReactant = *(heIMapItem.second);

			// Get its composition
			auto& comp = heIReactant.getComposition();
			// The product can be He or HeV
			IReactant * product = nullptr;
			if (comp[toCompIdx(Species::I)] == firstSize) {
				// The product is He
				product = get(Species::He, comp[toCompIdx(Species::He)]);
			} else {
				// The product is HeI
				// Create the composition of the potential product
				IReactant::Composition newComp;
				newComp[toCompIdx(Species::He)] = comp[toCompIdx(Species::He)];
				newComp[toCompIdx(Species::I)] = comp[toCompIdx(Species::I)]
						- firstSize;
				// Get the product
				product = get(ReactantType::HeI, newComp);
			}
			// Check that the reaction can occur
			if (product
					&& (vReactant.getDiffusionFactor() > 0.0
							|| heIReactant.getDiffusionFactor() > 0.0)) {

				defineProductionReaction(vReactant, heIReactant, *product);
			}
		}
	}

	return;
}

bool PSIClusterReactionNetwork::canDissociate(IReactant& emittingReactant,
		ProductionReaction& reaction) const {
	// Assume reaction can dissociate by default.
	bool ret = true;

	// Check if at least one of the potentially emitted cluster is size one
	if (reaction.first.getSize() != 1 && reaction.second.getSize() != 1) {
		// Don't add the reverse reaction
		ret = false;
	}

	// Check for trap mutations
	if (emittingReactant.getType() == ReactantType::I
			&& reaction.first.getType() != ReactantType::I) {
		// Don't add the reverse reaction
		ret = false;
	}
	// (with XOR)
	if ((reaction.first.getType() == ReactantType::I)
			== !(reaction.second.getType() == ReactantType::I)) {
		// Don't add the reverse reaction
		ret = false;
	}

	return ret;
}

void PSIClusterReactionNetwork::checkForDissociation(
		IReactant& emittingReactant, ProductionReaction& reaction, int a, int b,
		int c, int d) {

	// Check if reaction can dissociate.
	if (canDissociate(emittingReactant, reaction)) {
		// The dissociation can occur, so create a reaction for it.
		defineDissociationReaction(reaction, emittingReactant, a, b, c, d);
	}

	return;
}

void PSIClusterReactionNetwork::setTemperature(double temp) {
	ReactionNetwork::setTemperature(temp);

	computeRateConstants();

	return;
}

void PSIClusterReactionNetwork::reinitializeNetwork() {

	// Reset the Ids
	// std::for_each is guaranteed to visit reactants in order for C++11.
	int id = 0;
	std::for_each(allReactants.begin(), allReactants.end(),
			[&id](IReactant& currReactant) {
				id++;
				currReactant.setId(id);
				currReactant.setHeMomentumId(id);
				currReactant.setVMomentumId(id);
			});

	// Get all the super clusters and loop on them
	for (auto const& currMapItem : clusterTypeMap[ReactantType::PSISuper]) {

		auto& currCluster = static_cast<PSISuperCluster&>(*(currMapItem.second));

		id++;
		currCluster.setHeMomentumId(id);
		id++;
		currCluster.setVMomentumId(id);

		// Update the PSIMixed size
		IReactant::SizeType clusterSize = currCluster.getHeBounds().second
				+ currCluster.getVBounds().second;
		if (clusterSize > maxClusterSizeMap[ReactantType::PSIMixed]) {
			maxClusterSizeMap[ReactantType::PSIMixed] = clusterSize;
		}
	}

	return;
}

void PSIClusterReactionNetwork::reinitializeConnectivities() {

	// Reset connectivities of each reactant.
	std::for_each(allReactants.begin(), allReactants.end(),
			[](IReactant& currReactant) {
				currReactant.resetConnectivities();
			});

	return;
}

void PSIClusterReactionNetwork::updateConcentrationsFromArray(
		double * concentrations) {

	// Set the concentration on each reactant.
	std::for_each(allReactants.begin(), allReactants.end(),
			[&concentrations](IReactant& currReactant) {
				auto id = currReactant.getId() - 1;
				currReactant.setConcentration(concentrations[id]);
			});

	// Set the moments
	auto const& superTypeMap = getAll(ReactantType::PSISuper);
	std::for_each(superTypeMap.begin(), superTypeMap.end(),
			[&concentrations](const ReactantMap::value_type& currMapItem) {

				auto& cluster = static_cast<PSISuperCluster&>(*(currMapItem.second));

				cluster.setZerothMomentum(concentrations[cluster.getId() - 1]);
				cluster.setHeMomentum(concentrations[cluster.getHeMomentumId() - 1]);
				cluster.setVMomentum(concentrations[cluster.getVMomentumId() - 1]);
			});

	return;
}

std::vector<std::vector<int> > PSIClusterReactionNetwork::getCompositionList() const {
	// Create the list that will be returned
	std::vector<std::vector<int> > compList;

	// Loop on all the reactants
	std::for_each(allReactants.begin(), allReactants.end(),
			[&compList](IReactant& currReactant) {
				// Get the composition
				auto comp = currReactant.getComposition();
				std::vector <int> compVec;
				compVec.push_back(comp[toCompIdx(Species::He)]);
				compVec.push_back(comp[toCompIdx(Species::D)]);
				compVec.push_back(comp[toCompIdx(Species::T)]);
				compVec.push_back(comp[toCompIdx(Species::V)]);
				compVec.push_back(comp[toCompIdx(Species::I)]);

				// Save the composition in the list
				compList.push_back(compVec);
			});

	return compList;
}

void PSIClusterReactionNetwork::getDiagonalFill(int *diagFill) {

    std::cout << "Enter getDiagonalFill" << std::endl;

	// Degrees of freedom is the total number of clusters in the network
	const int dof = getDOF();

	// Get the connectivity for each reactant
	std::for_each(allReactants.begin(), allReactants.end(),
			[&diagFill,&dof,this](const IReactant& reactant) {

				// Get the reactant's connectivity
				auto const& connectivity = reactant.getConnectivity();
				auto connectivityLength = connectivity.size();
				// Get the reactant id so that the connectivity can be lined up in
				// the proper column
				auto id = reactant.getId() - 1;
				// Create the vector that will be inserted into the dFill map
				std::vector<int> columnIds;
				// Add it to the diagonal fill block
				for (int j = 0; j < connectivityLength; j++) {
					// The id starts at j*connectivity length and is always offset
					// by the id, which denotes the exact column.
					auto index = id * dof + j;
					diagFill[index] = connectivity[j];
					// Add a column id if the connectivity is equal to 1.
					if (connectivity[j] == 1) {
						columnIds.push_back(j);
					}
				}
				// Update the map
				dFillMap[id] = columnIds;
			});

	// Get the connectivity for each moment
	for (auto const& superMapItem : getAll(ReactantType::PSISuper)) {

		auto const& reactant =
				static_cast<PSISuperCluster&>(*(superMapItem.second));

		// Get the reactant and its connectivity
		auto const& connectivity = reactant.getConnectivity();
		auto connectivityLength = connectivity.size();
		// Get the helium momentum id so that the connectivity can be lined up in
		// the proper column
		auto id = reactant.getHeMomentumId() - 1;

		// Create the vector that will be inserted into the dFill map
		std::vector<int> columnIds;
		// Add it to the diagonal fill block
		for (int j = 0; j < connectivityLength; j++) {
			// The id starts at j*connectivity length and is always offset
			// by the id, which denotes the exact column.
			auto index = (id) * dof + j;
			diagFill[index] = connectivity[j];
			// Add a column id if the connectivity is equal to 1.
			if (connectivity[j] == 1) {
				columnIds.push_back(j);
			}
		}
		// Update the map
		dFillMap[id] = columnIds;

		// Get the vacancy momentum id so that the connectivity can be lined up in
		// the proper column
		id = reactant.getVMomentumId() - 1;

		// Add it to the diagonal fill block
		for (int j = 0; j < connectivityLength; j++) {
			// The id starts at j*connectivity length and is always offset
			// by the id, which denotes the exact column.
			auto index = (id) * dof + j;
			diagFill[index] = connectivity[j];
		}
		// Update the map
		dFillMap[id] = columnIds;
	}

    // Now that the dFillMap has been built, build inverse maps for each item.
    for(const auto& dFillMapItem : dFillMap)
    {
        auto rid = dFillMapItem.first;
        dFillInvMap[rid] = PartialsIdxMap();

        auto const& colIds = dFillMapItem.second;
        for(auto j = 0; j < colIds.size(); ++j)
        {
            dFillInvMap[rid][colIds[j]] = j;
        }
    }

	return;
}

double PSIClusterReactionNetwork::getTotalAtomConcentration(int i) {
	// Initial declarations
	double atomConc = 0.0;
	ReactantType type;

	// Switch on the index
	switch (i) {
	case 0:
		type = ReactantType::He;
		break;
	case 1:
		type = ReactantType::D;
		break;
	case 2:
		type = ReactantType::T;
		break;
	default:
		throw std::string("\nType not defined for getTotalAtomConcentration()");
		break;
	}

	// Sum over all He clusters.
	for (auto const& currMapItem : getAll(type)) {

		// Get the cluster and its composition
		auto const& cluster = *(currMapItem.second);
		double size = cluster.getSize();

		// Add the concentration times the He content to the total helium concentration
		atomConc += cluster.getConcentration() * size;
	}

	// Sum over all Mixed clusters.
	for (auto const& currMapItem : getAll(ReactantType::PSIMixed)) {

		// Get the cluster and its composition
		auto const& cluster = *(currMapItem.second);
		auto& comp = cluster.getComposition();

		// Add the concentration times the He content to the total helium concentration
		atomConc += cluster.getConcentration()
				* comp[toCompIdx(toSpecies(type))];
	}

	// No super clusters for now for D and T
	if (i > 0)
		return atomConc;

	// Sum over all super clusters.
	for (auto const& currMapItem : getAll(ReactantType::PSISuper)) {

		// Get the cluster
		auto const& cluster =
				static_cast<PSISuperCluster&>(*(currMapItem.second));

		// Add its total helium concentration helium concentration
		atomConc += cluster.getTotalHeliumConcentration();
	}

	return atomConc;
}

double PSIClusterReactionNetwork::getTotalTrappedAtomConcentration(int i) {
	// Initial declarations
	double atomConc = 0.0;
	ReactantType type;

	// Switch on the index
	switch (i) {
	case 0:
		type = ReactantType::He;
		break;
	case 1:
		type = ReactantType::D;
		break;
	case 2:
		type = ReactantType::T;
		break;
	default:
		throw std::string("\nType not defined for getTotalAtomConcentration()");
		break;
	}

	// Sum over all Mixed clusters.
	for (auto const& currMapItem : getAll(ReactantType::PSIMixed)) {

		// Get the cluster and its composition
		auto const& cluster = *(currMapItem.second);
		auto& comp = cluster.getComposition();

		// Add the concentration times the He content to the total helium concentration
		atomConc += cluster.getConcentration()
				* comp[toCompIdx(toSpecies(type))];
	}

	// No super clusters for now for D and T
	if (i > 0)
		return atomConc;

	// Sum over all super clusters.
	for (auto const& currMapItem : getAll(ReactantType::PSISuper)) {

		// Get the cluster
		auto const& cluster =
				static_cast<PSISuperCluster&>(*(currMapItem.second));

		// Add its total helium concentration helium concentration
		atomConc += cluster.getTotalHeliumConcentration();
	}

	return atomConc;
}

double PSIClusterReactionNetwork::getTotalVConcentration() {
	// Initial declarations
	double vConc = 0.0;

	// Sum over all V clusters.
	for (auto const& currMapItem : getAll(ReactantType::V)) {
		// Get the cluster and its composition
		auto const& cluster = *(currMapItem.second);
		double size = cluster.getSize();

		// Add the concentration times the V content to the total vacancy concentration
		vConc += cluster.getConcentration() * size;
	}

	// Sum over all HeV clusters
	for (auto const& currMapItem : getAll(ReactantType::PSIMixed)) {
		// Get the cluster and its composition
		auto const& cluster = *(currMapItem.second);
		auto& comp = cluster.getComposition();

		// Add the concentration times the V content to the total vacancy concentration
		vConc += cluster.getConcentration() * comp[toCompIdx(Species::V)];
	}

	// Sum over all super clusters
	for (auto const& currMapItem : getAll(ReactantType::PSISuper)) {
		// Get the cluster
		auto const& cluster =
				static_cast<PSISuperCluster&>(*(currMapItem.second));

		// Add its total vacancy concentration
		vConc += cluster.getTotalVacancyConcentration();
	}

	return vConc;
}

double PSIClusterReactionNetwork::getTotalIConcentration() {
	// Initial declarations
	double iConc = 0.0;

	// Sum over all I clusters
	for (auto const& currMapItem : getAll(ReactantType::I)) {
		// Get the cluster and its composition
		auto const& cluster = *(currMapItem.second);
		double size = cluster.getSize();

		// Add the concentration times the I content to the total interstitial concentration
		iConc += cluster.getConcentration() * size;
	}

	return iConc;
}

void PSIClusterReactionNetwork::computeRateConstants() {
	// Local declarations
	double rate = 0.0;
	// Initialize the value for the biggest production rate
	double biggestProductionRate = 0.0;

	// Loop on all the production reactions
	for (auto& currReactionInfo : productionReactionMap) {

		auto& currReaction = currReactionInfo.second;

		// Compute the rate
		rate = calculateReactionRateConstant(*currReaction);
		// Set it in the reaction
		currReaction->kConstant = rate;

		// Check if the rate is the biggest one up to now
		if (rate > biggestProductionRate)
			biggestProductionRate = rate;
	}

	// Loop on all the dissociation reactions
	for (auto& currReactionInfo : dissociationReactionMap) {

		auto& currReaction = currReactionInfo.second;

		// Compute the rate
		rate = calculateDissociationConstant(*currReaction);

		// Set it in the reaction
		currReaction->kConstant = rate;
	}

	// Set the biggest rate
	biggestRate = biggestProductionRate;

	return;
}

void PSIClusterReactionNetwork::computeAllFluxes(double *updatedConcOffset) {

	// ----- Compute all of the new fluxes -----
	std::for_each(allReactants.begin(), allReactants.end(),
			[&updatedConcOffset](IReactant& cluster) {
				// Compute the flux
				auto flux = cluster.getTotalFlux();
				// Update the concentration of the cluster
				auto reactantIndex = cluster.getId() - 1;
				updatedConcOffset[reactantIndex] += flux;
			});

	// ---- Moments ----
	for (auto const& currMapItem : getAll(ReactantType::PSISuper)) {

		auto const& superCluster =
				static_cast<PSISuperCluster&>(*(currMapItem.second));

		// Compute the helium momentum flux
		auto flux = superCluster.getHeMomentumFlux();
		// Update the concentration of the cluster
		auto reactantIndex = superCluster.getHeMomentumId() - 1;
		updatedConcOffset[reactantIndex] += flux;

		// Compute the vacancy momentum flux
		flux = superCluster.getVMomentumFlux();
		// Update the concentration of the cluster
		reactantIndex = superCluster.getVMomentumId() - 1;
		updatedConcOffset[reactantIndex] += flux;
	}

	return;
}

<<<<<<< HEAD
=======
void PSIClusterReactionNetwork::computeAllPartials(const std::vector<int>& size,
                                        const std::vector<size_t>& startingIdx,
                                        const std::vector<int>& indices,
                                        std::vector<double>& vals) const {

	// Initial declarations
	const int dof = getDOF();
	std::vector<double> clusterPartials(dof, 0.0);
>>>>>>> 332ff2f3


size_t
PSIClusterReactionNetwork::initPartialsSizes(std::vector<int>& size,
                                    std::vector<size_t>& startingIdx) const {

    size_t currStartingIdx = 0;

    // Determine the number of items owned by each reactant.
    for(auto idx = 0; idx < getDOF(); ++idx)
    {
        // Note the starting index of items owned by this reactant.
        startingIdx[idx] = currStartingIdx;

        // Check whether this reactant has any partials.
        auto iter = dFillMap.find(idx);
        if(iter != dFillMap.end())
        {
            // The current reactant has some partials values to compute.
            auto currSize = iter->second.size();

            // Note number of valid partial derivatives for this reactant.
            size[idx] = currSize;

            // Advance the starting index past items owned by this reactant.
            currStartingIdx += currSize;
        }
        else
        {
            // The current reactant has no partials.
            size[idx] = 0;
        }
    }

    return currStartingIdx;
}


void
PSIClusterReactionNetwork::initPartialsIndices(const std::vector<int>& size,
                                        const std::vector<size_t>& startingIdx,
                                        std::vector<int>& indices) const
{
    // Determine the number of items owned by each reactant.
    for(auto idx = 0; idx < getDOF(); ++idx)
    {
        if(size[idx] > 0)
        {
            // Determine column ids of needed partial derivatives.
            auto const& pdColIdsVector = dFillMap.at(idx);

            // Place the column ids in our location(s) in the indices array.
            auto myStartingIdx = startingIdx[idx];
            for(auto j = 0; j < size[idx]; ++j)
            {
                indices[myStartingIdx + j] = pdColIdsVector[j];            
            }
        }
    }
}



void PSIClusterReactionNetwork::computeAllPartials(const std::vector<int>& size,
                                        const std::vector<size_t>& startingIdx,
                                        const std::vector<int>& indices,
                                        std::vector<double>& vals) const {

    // Because we accumulate partials and we don't know which
    // of our reactants will be first to assign a value, we must start with
    // all partials values at zero.
    std::fill(vals.begin(), vals.end(), 0.0);

	// Initial declarations
	std::vector<double> clusterPartials(getDOF(), 0.0);

	// Make a vector of types for the non super clusters
	std::vector<ReactantType> typeVec { ReactantType::He, ReactantType::D,
			ReactantType::T, ReactantType::V, ReactantType::I,
			ReactantType::PSIMixed };
	// Loop on it
	for (auto tvIter = typeVec.begin(); tvIter != typeVec.end(); ++tvIter) {

		auto currType = *tvIter;

		// Consider all reactants of the current type.
		auto const& currTypeReactantMap = getAll(currType);

		// Update the column in the Jacobian that represents each normal reactant
		for (auto const& currMapItem : currTypeReactantMap) {

			auto const& reactant =
					static_cast<PSICluster&>(*(currMapItem.second));

			// Get the reactant index
			auto reactantIndex = reactant.getId() - 1;

			// Get the partial derivatives
			reactant.getPartialDerivatives(clusterPartials);
<<<<<<< HEAD

			// Loop over the list of column ids
			for (int j = 0; j < size[reactantIndex]; ++j) {

                auto myStartingIdx = startingIdx[reactantIndex];

                auto colId = indices[myStartingIdx + j];

				// Get the partial derivative from the array of all of the partials
				vals[myStartingIdx + j] = clusterPartials[colId];
=======
			// Get the list of column ids from the map
			auto const& pdColIdsVector = dFillMap.at(reactantIndex);

			// Loop over the list of column ids
            auto myStartingIdx = startingIdx[reactantIndex];
			for (int j = 0; j < pdColIdsVector.size(); j++) {
				// Get the partial derivative from the array of all of the partials
				vals[myStartingIdx + j] = clusterPartials[pdColIdsVector[j]];
>>>>>>> 332ff2f3

				// Reset the cluster partial value to zero. This is much faster
				// than using memset.
				clusterPartials[colId] = 0.0;
			}
		}
	}

	// Update the column in the Jacobian that represents the moment for the super clusters
	auto const& superClusters = getAll(ReactantType::PSISuper);
	for (auto const& currMapItem : superClusters) {

		auto const& reactant =
				static_cast<PSISuperCluster&>(*(currMapItem.second));

<<<<<<< HEAD
        // Determine cluster's index into the size/indices/vals arrays.
        auto reactantIndex = reactant.getId() - 1;
        auto heReactantIndex = reactant.getHeMomentumId() - 1;
        auto vReactantIndex = reactant.getVMomentumId() - 1;

        // Get the inverse mappings from dense DOF space to
        // the indices/vals arrays.
        auto const& partialsIdxMap = dFillInvMap.at(reactantIndex);
        auto const& hePartialsIdxMap = dFillInvMap.at(heReactantIndex);
        auto const& vPartialsIdxMap = dFillInvMap.at(vReactantIndex);

        // TODO do we want to wrap a vector around these?
        double* partials = &(vals[startingIdx[reactantIndex]]);
        double* hePartials = &(vals[startingIdx[heReactantIndex]]);
        double* vPartials = &(vals[startingIdx[vReactantIndex]]);

        // Have reactant compute its partial derivatives
        // to its correct locations within the vals array.
        reactant.computePartialDerivatives(partials, partialsIdxMap,
                                            hePartials, hePartialsIdxMap,
                                            vPartials, vPartialsIdxMap);
=======
		{
			// Get the super cluster index
			auto reactantIndex = reactant.getId() - 1;

			// Get the partial derivatives
			reactant.getPartialDerivatives(clusterPartials);

			// Get the list of column ids from the map
			auto const& pdColIdsVector = dFillMap.at(reactantIndex);

			// Loop over the list of column ids
            auto myStartingIdx = startingIdx[reactantIndex];
			for (int j = 0; j < pdColIdsVector.size(); j++) {
				// Get the partial derivative from the array of all of the partials
				vals[myStartingIdx + j] = clusterPartials[pdColIdsVector[j]];

				// Reset the cluster partial value to zero. This is much faster
				// than using memset.
				clusterPartials[pdColIdsVector[j]] = 0.0;
			}
		}

		{
			// Get the helium momentum index
			auto reactantIndex = reactant.getHeMomentumId() - 1;

			// Get the partial derivatives
			reactant.getHeMomentPartialDerivatives(clusterPartials);
			// Get the list of column ids from the map
			auto const& pdColIdsVector = dFillMap.at(reactantIndex);

			// Loop over the list of column ids
            auto myStartingIdx = startingIdx[reactantIndex];
			for (int j = 0; j < pdColIdsVector.size(); j++) {
				// Get the partial derivative from the array of all of the partials
				vals[myStartingIdx + j] = clusterPartials[pdColIdsVector[j]];

				// Reset the cluster partial value to zero. This is much faster
				// than using memset.
				clusterPartials[pdColIdsVector[j]] = 0.0;
			}
		}

		{
			// Get the vacancy momentum index
			auto reactantIndex = reactant.getVMomentumId() - 1;

			// Get the partial derivatives
			reactant.getVMomentPartialDerivatives(clusterPartials);
			// Get the list of column ids from the map
			auto const& pdColIdsVector = dFillMap.at(reactantIndex);

			// Loop over the list of column ids
            auto myStartingIdx = startingIdx[reactantIndex];
			for (int j = 0; j < pdColIdsVector.size(); j++) {
				// Get the partial derivative from the array of all of the partials
				vals[myStartingIdx + j] = clusterPartials[pdColIdsVector[j]];

				// Reset the cluster partial value to zero. This is much faster
				// than using memset.
				clusterPartials[pdColIdsVector[j]] = 0.0;
			}
		}
>>>>>>> 332ff2f3
	}

	return;
}

double PSIClusterReactionNetwork::computeBindingEnergy(
		const DissociationReaction& reaction) const {
	// for the dissociation A --> B + C we need A binding energy
	// E_b(A) = E_f(B) + E_f(C) - E_f(A) where E_f is the formation energy
	double bindingEnergy = reaction.first.getFormationEnergy()
			+ reaction.second.getFormationEnergy()
			- reaction.dissociating.getFormationEnergy();

	// hydrogen cases
	if (reaction.dissociating.getType() == ReactantType::PSIMixed
			&& (reaction.first.getType() == ReactantType::D
					|| reaction.first.getType() == ReactantType::T
					|| reaction.second.getType() == ReactantType::D
					|| reaction.second.getType() == ReactantType::T)) {
		auto comp = reaction.dissociating.getComposition();
		int heSize = comp[toCompIdx(Species::He)];
		int vSize = comp[toCompIdx(Species::V)];
		int hSize = comp[toCompIdx(Species::D)] + comp[toCompIdx(Species::T)];

		if (vSize == 1) {
			switch (heSize) {
			case 0:
				switch (hSize) {
				case 1:
					bindingEnergy = 1.21;
					break;
				case 2:
					bindingEnergy = 1.17;
					break;
				case 3:
					bindingEnergy = 1.05;
					break;
				case 4:
					bindingEnergy = 0.93;
					break;
				case 5:
					bindingEnergy = 0.85;
					break;
				case 6:
					bindingEnergy = 0.60;
					break;
				default:
					break;
				}
				break;
			case 1:
				switch (hSize) {
				case 1:
					bindingEnergy = 1.00;
					break;
				case 2:
					bindingEnergy = 0.95;
					break;
				case 3:
					bindingEnergy = 0.90;
					break;
				case 4:
					bindingEnergy = 0.88;
					break;
				case 5:
					bindingEnergy = 0.80;
					break;
				case 6:
					bindingEnergy = 0.60;
					break;
				default:
					break;
				}
				break;
			case 2:
				switch (hSize) {
				case 1:
					bindingEnergy = 0.96;
					break;
				case 2:
					bindingEnergy = 0.92;
					break;
				case 3:
					bindingEnergy = 0.85;
					break;
				case 4:
					bindingEnergy = 0.84;
					break;
				case 5:
					bindingEnergy = 0.83;
					break;
				case 6:
					bindingEnergy = 0.50;
					break;
				default:
					break;
				}
				break;
			case 3:
				switch (hSize) {
				case 1:
					bindingEnergy = 0.86;
					break;
				case 2:
					bindingEnergy = 0.81;
					break;
				case 3:
					bindingEnergy = 0.69;
					break;
				case 4:
					bindingEnergy = 0.64;
					break;
				case 5:
					bindingEnergy = 0.65;
					break;
				case 6:
					bindingEnergy = 0.50;
					break;
				default:
					break;
				}
				break;
			case 4:
				switch (hSize) {
				case 1:
					bindingEnergy = 0.83;
					break;
				case 2:
					bindingEnergy = 0.80;
					break;
				case 3:
					bindingEnergy = 0.65;
					break;
				case 4:
					bindingEnergy = 0.60;
					break;
				case 5:
					bindingEnergy = 0.60;
					break;
				case 6:
					bindingEnergy = 0.55;
					break;
				default:
					break;
				}
				break;
			case 5:
				switch (hSize) {
				case 1:
					bindingEnergy = 0.83;
					break;
				case 2:
					bindingEnergy = 0.80;
					break;
				case 3:
					bindingEnergy = 0.60;
					break;
				case 4:
					bindingEnergy = 0.50;
					break;
				case 5:
					bindingEnergy = 0.50;
					break;
				case 6:
					bindingEnergy = 0.50;
					break;
				default:
					break;
				}
				break;
			case 6:
				switch (hSize) {
				case 1:
					bindingEnergy = 0.80;
					break;
				case 2:
					bindingEnergy = 0.70;
					break;
				case 3:
					bindingEnergy = 0.60;
					break;
				case 4:
					bindingEnergy = 0.50;
					break;
				case 5:
					bindingEnergy = 0.50;
					break;
				case 6:
					bindingEnergy = 0.50;
					break;
				default:
					break;
				}
				break;
			case 7:
				switch (hSize) {
				case 1:
					bindingEnergy = 0.80;
					break;
				case 2:
					bindingEnergy = 0.75;
					break;
				case 3:
					bindingEnergy = 0.65;
					break;
				case 4:
					bindingEnergy = 0.55;
					break;
				case 5:
					bindingEnergy = 0.55;
					break;
				case 6:
					bindingEnergy = 0.45;
					break;
				default:
					break;
				}
				break;
			case 8:
				switch (hSize) {
				case 1:
					bindingEnergy = 0.80;
					break;
				case 2:
					bindingEnergy = 0.80;
					break;
				case 3:
					bindingEnergy = 0.70;
					break;
				case 4:
					bindingEnergy = 0.65;
					break;
				case 5:
					bindingEnergy = 0.60;
					break;
				case 6:
					bindingEnergy = 0.55;
					break;
				default:
					break;
				}
				break;
			case 9:
				switch (hSize) {
				case 1:
					bindingEnergy = 0.80;
					break;
				case 2:
					bindingEnergy = 0.80;
					break;
				case 3:
					bindingEnergy = 0.75;
					break;
				case 4:
					bindingEnergy = 0.70;
					break;
				case 5:
					bindingEnergy = 0.65;
					break;
				case 6:
					bindingEnergy = 0.60;
					break;
				default:
					break;
				}
				break;
			default:
				break;
			}
		} else if (vSize == 2) {
			switch (heSize) {
			case 0:
				switch (hSize) {
				case 1:
					bindingEnergy = 1.63;
					break;
				case 2:
					bindingEnergy = 1.31;
					break;
				case 3:
					bindingEnergy = 1.25;
					break;
				case 4:
					bindingEnergy = 1.16;
					break;
				case 5:
					bindingEnergy = 1.00;
					break;
				case 6:
					bindingEnergy = 1.00;
					break;
				case 7:
					bindingEnergy = 0.95;
					break;
				case 8:
					bindingEnergy = 0.95;
					break;
				case 9:
					bindingEnergy = 0.75;
					break;
				case 10:
					bindingEnergy = 0.70;
					break;
				case 11:
					bindingEnergy = 0.65;
					break;
				default:
					break;
				}
				break;
			case 1:
				switch (hSize) {
				case 1:
					bindingEnergy = 1.30;
					break;
				case 2:
					bindingEnergy = 1.30;
					break;
				case 3:
					bindingEnergy = 1.24;
					break;
				case 4:
					bindingEnergy = 1.08;
					break;
				case 5:
					bindingEnergy = 0.95;
					break;
				case 6:
					bindingEnergy = 0.95;
					break;
				case 7:
					bindingEnergy = 0.95;
					break;
				case 8:
					bindingEnergy = 0.95;
					break;
				case 9:
					bindingEnergy = 0.75;
					break;
				case 10:
					bindingEnergy = 0.70;
					break;
				case 11:
					bindingEnergy = 0.65;
					break;
				default:
					break;
				}
				break;
			case 2:
				switch (hSize) {
				case 1:
					bindingEnergy = 1.15;
					break;
				case 2:
					bindingEnergy = 1.14;
					break;
				case 3:
					bindingEnergy = 1.11;
					break;
				case 4:
					bindingEnergy = 1.14;
					break;
				case 5:
					bindingEnergy = 0.95;
					break;
				case 6:
					bindingEnergy = 0.95;
					break;
				case 7:
					bindingEnergy = 0.95;
					break;
				case 8:
					bindingEnergy = 0.90;
					break;
				case 9:
					bindingEnergy = 0.75;
					break;
				case 10:
					bindingEnergy = 0.70;
					break;
				case 11:
					bindingEnergy = 0.65;
					break;
				default:
					break;
				}
				break;
			case 3:
				switch (hSize) {
				case 1:
					bindingEnergy = 1.12;
					break;
				case 2:
					bindingEnergy = 1.06;
					break;
				case 3:
					bindingEnergy = 0.99;
					break;
				case 4:
					bindingEnergy = 0.99;
					break;
				case 5:
					bindingEnergy = 0.90;
					break;
				case 6:
					bindingEnergy = 0.95;
					break;
				case 7:
					bindingEnergy = 0.90;
					break;
				case 8:
					bindingEnergy = 0.90;
					break;
				case 9:
					bindingEnergy = 0.70;
					break;
				case 10:
					bindingEnergy = 0.70;
					break;
				case 11:
					bindingEnergy = 0.65;
					break;
				default:
					break;
				}
				break;
			case 4:
				switch (hSize) {
				case 1:
					bindingEnergy = 1.10;
					break;
				case 2:
					bindingEnergy = 1.06;
					break;
				case 3:
					bindingEnergy = 0.99;
					break;
				case 4:
					bindingEnergy = 0.99;
					break;
				case 5:
					bindingEnergy = 0.90;
					break;
				case 6:
					bindingEnergy = 0.95;
					break;
				case 7:
					bindingEnergy = 0.90;
					break;
				case 8:
					bindingEnergy = 0.90;
					break;
				case 9:
					bindingEnergy = 0.70;
					break;
				case 10:
					bindingEnergy = 0.65;
					break;
				case 11:
					bindingEnergy = 0.65;
					break;
				default:
					break;
				}
				break;
			case 5:
				switch (hSize) {
				case 1:
					bindingEnergy = 1.10;
					break;
				case 2:
					bindingEnergy = 1.05;
					break;
				case 3:
					bindingEnergy = 0.99;
					break;
				case 4:
					bindingEnergy = 0.99;
					break;
				case 5:
					bindingEnergy = 0.90;
					break;
				case 6:
					bindingEnergy = 0.90;
					break;
				case 7:
					bindingEnergy = 0.90;
					break;
				case 8:
					bindingEnergy = 0.90;
					break;
				case 9:
					bindingEnergy = 0.70;
					break;
				case 10:
					bindingEnergy = 0.65;
					break;
				case 11:
					bindingEnergy = 0.65;
					break;
				default:
					break;
				}
				break;
			case 6:
				switch (hSize) {
				case 1:
					bindingEnergy = 1.10;
					break;
				case 2:
					bindingEnergy = 1.05;
					break;
				case 3:
					bindingEnergy = 0.99;
					break;
				case 4:
					bindingEnergy = 0.99;
					break;
				case 5:
					bindingEnergy = 0.90;
					break;
				case 6:
					bindingEnergy = 0.90;
					break;
				case 7:
					bindingEnergy = 0.90;
					break;
				case 8:
					bindingEnergy = 0.85;
					break;
				case 9:
					bindingEnergy = 0.70;
					break;
				case 10:
					bindingEnergy = 0.65;
					break;
				case 11:
					bindingEnergy = 0.60;
					break;
				default:
					break;
				}
				break;
			case 7:
				switch (hSize) {
				case 1:
					bindingEnergy = 1.05;
					break;
				case 2:
					bindingEnergy = 1.00;
					break;
				case 3:
					bindingEnergy = 0.95;
					break;
				case 4:
					bindingEnergy = 0.95;
					break;
				case 5:
					bindingEnergy = 0.90;
					break;
				case 6:
					bindingEnergy = 0.90;
					break;
				case 7:
					bindingEnergy = 0.90;
					break;
				case 8:
					bindingEnergy = 0.85;
					break;
				case 9:
					bindingEnergy = 0.65;
					break;
				case 10:
					bindingEnergy = 0.65;
					break;
				case 11:
					bindingEnergy = 0.60;
					break;
				default:
					break;
				}
				break;
			case 8:
				switch (hSize) {
				case 1:
					bindingEnergy = 1.05;
					break;
				case 2:
					bindingEnergy = 1.00;
					break;
				case 3:
					bindingEnergy = 0.95;
					break;
				case 4:
					bindingEnergy = 0.95;
					break;
				case 5:
					bindingEnergy = 0.90;
					break;
				case 6:
					bindingEnergy = 0.90;
					break;
				case 7:
					bindingEnergy = 0.85;
					break;
				case 8:
					bindingEnergy = 0.85;
					break;
				case 9:
					bindingEnergy = 0.65;
					break;
				case 10:
					bindingEnergy = 0.65;
					break;
				case 11:
					bindingEnergy = 0.60;
					break;
				default:
					break;
				}
				break;
			case 9:
				switch (hSize) {
				case 1:
					bindingEnergy = 1.05;
					break;
				case 2:
					bindingEnergy = 1.00;
					break;
				case 3:
					bindingEnergy = 0.95;
					break;
				case 4:
					bindingEnergy = 0.95;
					break;
				case 5:
					bindingEnergy = 0.85;
					break;
				case 6:
					bindingEnergy = 0.85;
					break;
				case 7:
					bindingEnergy = 0.85;
					break;
				case 8:
					bindingEnergy = 0.85;
					break;
				case 9:
					bindingEnergy = 0.65;
					break;
				case 10:
					bindingEnergy = 0.65;
					break;
				case 11:
					bindingEnergy = 0.60;
					break;
				default:
					break;
				}
				break;
			case 10:
				switch (hSize) {
				case 1:
					bindingEnergy = 1.00;
					break;
				case 2:
					bindingEnergy = 0.95;
					break;
				case 3:
					bindingEnergy = 0.90;
					break;
				case 4:
					bindingEnergy = 0.90;
					break;
				case 5:
					bindingEnergy = 0.85;
					break;
				case 6:
					bindingEnergy = 0.85;
					break;
				case 7:
					bindingEnergy = 0.85;
					break;
				case 8:
					bindingEnergy = 0.80;
					break;
				case 9:
					bindingEnergy = 0.65;
					break;
				case 10:
					bindingEnergy = 0.60;
					break;
				case 11:
					bindingEnergy = 0.60;
					break;
				default:
					break;
				}
				break;
			case 11:
				switch (hSize) {
				case 1:
					bindingEnergy = 0.95;
					break;
				case 2:
					bindingEnergy = 0.95;
					break;
				case 3:
					bindingEnergy = 0.90;
					break;
				case 4:
					bindingEnergy = 0.90;
					break;
				case 5:
					bindingEnergy = 0.85;
					break;
				case 6:
					bindingEnergy = 0.85;
					break;
				case 7:
					bindingEnergy = 0.85;
					break;
				case 8:
					bindingEnergy = 0.80;
					break;
				case 9:
					bindingEnergy = 0.65;
					break;
				case 10:
					bindingEnergy = 0.60;
					break;
				case 11:
					bindingEnergy = 0.60;
					break;
				default:
					break;
				}
				break;
			case 12:
				switch (hSize) {
				case 1:
					bindingEnergy = 0.95;
					break;
				case 2:
					bindingEnergy = 0.90;
					break;
				case 3:
					bindingEnergy = 0.90;
					break;
				case 4:
					bindingEnergy = 0.85;
					break;
				case 5:
					bindingEnergy = 0.85;
					break;
				case 6:
					bindingEnergy = 0.85;
					break;
				case 7:
					bindingEnergy = 0.80;
					break;
				case 8:
					bindingEnergy = 0.80;
					break;
				case 9:
					bindingEnergy = 0.60;
					break;
				case 10:
					bindingEnergy = 0.60;
					break;
				case 11:
					bindingEnergy = 0.55;
					break;
				default:
					break;
				}
				break;
			case 13:
				switch (hSize) {
				case 1:
					bindingEnergy = 0.90;
					break;
				case 2:
					bindingEnergy = 0.90;
					break;
				case 3:
					bindingEnergy = 0.85;
					break;
				case 4:
					bindingEnergy = 0.85;
					break;
				case 5:
					bindingEnergy = 0.85;
					break;
				case 6:
					bindingEnergy = 0.85;
					break;
				case 7:
					bindingEnergy = 0.80;
					break;
				case 8:
					bindingEnergy = 0.80;
					break;
				case 9:
					bindingEnergy = 0.60;
					break;
				case 10:
					bindingEnergy = 0.60;
					break;
				case 11:
					bindingEnergy = 0.55;
					break;
				default:
					break;
				}
				break;
			case 14:
				switch (hSize) {
				case 1:
					bindingEnergy = 0.90;
					break;
				case 2:
					bindingEnergy = 0.90;
					break;
				case 3:
					bindingEnergy = 0.85;
					break;
				case 4:
					bindingEnergy = 0.85;
					break;
				case 5:
					bindingEnergy = 0.80;
					break;
				case 6:
					bindingEnergy = 0.80;
					break;
				case 7:
					bindingEnergy = 0.80;
					break;
				case 8:
					bindingEnergy = 0.70;
					break;
				case 9:
					bindingEnergy = 0.60;
					break;
				case 10:
					bindingEnergy = 0.60;
					break;
				case 11:
					bindingEnergy = 0.55;
					break;
				default:
					break;
				}
				break;
			}
		}
	}

//	std::cout << reaction.first.getName() << " + " << reaction.second.getName()
//			<< " <- " << reaction.dissociating.getName() << " : " << max(bindingEnergy, -5.0) << std::endl;

	return max(bindingEnergy, -5.0);
}

IReactant * PSIClusterReactionNetwork::getSuperFromComp(IReactant::SizeType nHe,
		IReactant::SizeType nV) {

	// Requests for finding a particular supercluster have high locality.
	// See if the last supercluster we were asked to find is the right
	// one for this request.
	static IReactant* lastRet = nullptr;
	if (lastRet and static_cast<PSISuperCluster*>(lastRet)->isIn(nHe, nV)) {
		return lastRet;
	}

	// We didn't find the last supercluster in our cache, so do a full lookup.
	IReactant* ret = nullptr;

	for (auto const& superMapItem : getAll(ReactantType::PSISuper)) {

		auto const& reactant =
				static_cast<PSISuperCluster&>(*(superMapItem.second));
		if (reactant.isIn(nHe, nV)) {
			return superMapItem.second.get();
		}
	}

	return ret;
}

} // namespace xolotlCore<|MERGE_RESOLUTION|>--- conflicted
+++ resolved
@@ -1538,79 +1538,6 @@
 	return;
 }
 
-<<<<<<< HEAD
-=======
-void PSIClusterReactionNetwork::computeAllPartials(const std::vector<int>& size,
-                                        const std::vector<size_t>& startingIdx,
-                                        const std::vector<int>& indices,
-                                        std::vector<double>& vals) const {
-
-	// Initial declarations
-	const int dof = getDOF();
-	std::vector<double> clusterPartials(dof, 0.0);
->>>>>>> 332ff2f3
-
-
-size_t
-PSIClusterReactionNetwork::initPartialsSizes(std::vector<int>& size,
-                                    std::vector<size_t>& startingIdx) const {
-
-    size_t currStartingIdx = 0;
-
-    // Determine the number of items owned by each reactant.
-    for(auto idx = 0; idx < getDOF(); ++idx)
-    {
-        // Note the starting index of items owned by this reactant.
-        startingIdx[idx] = currStartingIdx;
-
-        // Check whether this reactant has any partials.
-        auto iter = dFillMap.find(idx);
-        if(iter != dFillMap.end())
-        {
-            // The current reactant has some partials values to compute.
-            auto currSize = iter->second.size();
-
-            // Note number of valid partial derivatives for this reactant.
-            size[idx] = currSize;
-
-            // Advance the starting index past items owned by this reactant.
-            currStartingIdx += currSize;
-        }
-        else
-        {
-            // The current reactant has no partials.
-            size[idx] = 0;
-        }
-    }
-
-    return currStartingIdx;
-}
-
-
-void
-PSIClusterReactionNetwork::initPartialsIndices(const std::vector<int>& size,
-                                        const std::vector<size_t>& startingIdx,
-                                        std::vector<int>& indices) const
-{
-    // Determine the number of items owned by each reactant.
-    for(auto idx = 0; idx < getDOF(); ++idx)
-    {
-        if(size[idx] > 0)
-        {
-            // Determine column ids of needed partial derivatives.
-            auto const& pdColIdsVector = dFillMap.at(idx);
-
-            // Place the column ids in our location(s) in the indices array.
-            auto myStartingIdx = startingIdx[idx];
-            for(auto j = 0; j < size[idx]; ++j)
-            {
-                indices[myStartingIdx + j] = pdColIdsVector[j];            
-            }
-        }
-    }
-}
-
-
 
 void PSIClusterReactionNetwork::computeAllPartials(const std::vector<int>& size,
                                         const std::vector<size_t>& startingIdx,
@@ -1648,18 +1575,6 @@
 
 			// Get the partial derivatives
 			reactant.getPartialDerivatives(clusterPartials);
-<<<<<<< HEAD
-
-			// Loop over the list of column ids
-			for (int j = 0; j < size[reactantIndex]; ++j) {
-
-                auto myStartingIdx = startingIdx[reactantIndex];
-
-                auto colId = indices[myStartingIdx + j];
-
-				// Get the partial derivative from the array of all of the partials
-				vals[myStartingIdx + j] = clusterPartials[colId];
-=======
 			// Get the list of column ids from the map
 			auto const& pdColIdsVector = dFillMap.at(reactantIndex);
 
@@ -1668,11 +1583,10 @@
 			for (int j = 0; j < pdColIdsVector.size(); j++) {
 				// Get the partial derivative from the array of all of the partials
 				vals[myStartingIdx + j] = clusterPartials[pdColIdsVector[j]];
->>>>>>> 332ff2f3
 
 				// Reset the cluster partial value to zero. This is much faster
 				// than using memset.
-				clusterPartials[colId] = 0.0;
+				clusterPartials[pdColIdsVector[j]] = 0.0;
 			}
 		}
 	}
@@ -1684,7 +1598,6 @@
 		auto const& reactant =
 				static_cast<PSISuperCluster&>(*(currMapItem.second));
 
-<<<<<<< HEAD
         // Determine cluster's index into the size/indices/vals arrays.
         auto reactantIndex = reactant.getId() - 1;
         auto heReactantIndex = reactant.getHeMomentumId() - 1;
@@ -1706,71 +1619,6 @@
         reactant.computePartialDerivatives(partials, partialsIdxMap,
                                             hePartials, hePartialsIdxMap,
                                             vPartials, vPartialsIdxMap);
-=======
-		{
-			// Get the super cluster index
-			auto reactantIndex = reactant.getId() - 1;
-
-			// Get the partial derivatives
-			reactant.getPartialDerivatives(clusterPartials);
-
-			// Get the list of column ids from the map
-			auto const& pdColIdsVector = dFillMap.at(reactantIndex);
-
-			// Loop over the list of column ids
-            auto myStartingIdx = startingIdx[reactantIndex];
-			for (int j = 0; j < pdColIdsVector.size(); j++) {
-				// Get the partial derivative from the array of all of the partials
-				vals[myStartingIdx + j] = clusterPartials[pdColIdsVector[j]];
-
-				// Reset the cluster partial value to zero. This is much faster
-				// than using memset.
-				clusterPartials[pdColIdsVector[j]] = 0.0;
-			}
-		}
-
-		{
-			// Get the helium momentum index
-			auto reactantIndex = reactant.getHeMomentumId() - 1;
-
-			// Get the partial derivatives
-			reactant.getHeMomentPartialDerivatives(clusterPartials);
-			// Get the list of column ids from the map
-			auto const& pdColIdsVector = dFillMap.at(reactantIndex);
-
-			// Loop over the list of column ids
-            auto myStartingIdx = startingIdx[reactantIndex];
-			for (int j = 0; j < pdColIdsVector.size(); j++) {
-				// Get the partial derivative from the array of all of the partials
-				vals[myStartingIdx + j] = clusterPartials[pdColIdsVector[j]];
-
-				// Reset the cluster partial value to zero. This is much faster
-				// than using memset.
-				clusterPartials[pdColIdsVector[j]] = 0.0;
-			}
-		}
-
-		{
-			// Get the vacancy momentum index
-			auto reactantIndex = reactant.getVMomentumId() - 1;
-
-			// Get the partial derivatives
-			reactant.getVMomentPartialDerivatives(clusterPartials);
-			// Get the list of column ids from the map
-			auto const& pdColIdsVector = dFillMap.at(reactantIndex);
-
-			// Loop over the list of column ids
-            auto myStartingIdx = startingIdx[reactantIndex];
-			for (int j = 0; j < pdColIdsVector.size(); j++) {
-				// Get the partial derivative from the array of all of the partials
-				vals[myStartingIdx + j] = clusterPartials[pdColIdsVector[j]];
-
-				// Reset the cluster partial value to zero. This is much faster
-				// than using memset.
-				clusterPartials[pdColIdsVector[j]] = 0.0;
-			}
-		}
->>>>>>> 332ff2f3
 	}
 
 	return;
