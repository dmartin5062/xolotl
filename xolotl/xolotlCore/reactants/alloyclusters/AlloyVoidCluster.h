#ifndef ALLOYVOIDCLUSTER_H
#define ALLOYVOIDCLUSTER_H

// Includes
#include "AlloyCluster.h"
#include <xolotlPerf.h>

namespace xolotlCore {

/**
 * This class represents a cluster composed entirely of vacancies.
 */
class AlloyVoidCluster: public AlloyCluster {

public:

	/**
	 * Default constructor, deleted because we require info to construct.
	 */
	AlloyVoidCluster() = delete;

	/**
	 * The constructor. All AlloyVoidClusters must be initialized with a size.
	 *
	 * @param n The size of the cluster
	 * @param registry The performance handler registry
	 */
	AlloyVoidCluster(int n, IReactionNetwork& _network,
			std::shared_ptr<xolotlPerf::IHandlerRegistry> registry) :
			AlloyCluster(_network, registry) {
		// Set the size
		size = n;
		// Update the composition map
		composition[toCompIdx(Species::Void)] = size;

		// Set the reactant name appropriately
		std::stringstream nameStream;
		nameStream << "Vo_" << size;
		name = nameStream.str();
		// Set the typename appropriately
		type = ReactantType::Void;

		// Define the diffusion pre-factor
		{
			//double jumpDistance = network.getLatticeParameter() / sqrt(2.0);
			//double phononFrequency = 1.0e13;
			//double jumpsPerPhonon = 1.0;
			//double prefactorExponent = -1.0;
			//diffusionFactor = phononFrequency * jumpsPerPhonon * jumpDistance
			//    * jumpDistance * pow(double(size),prefactorExponent) / (6.0);
			diffusionFactor = 0.0;
		}

		// Define the formation energy
		formationEnergy = _network.getFormationEnergy(type, size);

		// Define the migration energy
		migrationEnergy = 1.3;

		// Define the reaction radius
		reactionRadius = _network.getReactionRadius(type, size);

		return;
	}

	/**
	 * Destructor
	 */
	~AlloyVoidCluster() {
	}

<<<<<<< HEAD
	// Voids are considered spheres so set isSphere to true
	bool isSphere() const override {
		return true;
=======
	/**
	 * Add grid points to the vector of diffusion coefficients or remove
	 * them if the value is negative.
	 *
	 * @param i The number of grid point to add or remove
	 */
	void addGridPoints(int i) override {
		if (diffusionFactor > 0.0) {
			Reactant::addGridPoints(i);
		}

		// Don't do anything
		return;
	}

	/**
	 * This operation sets the temperature at which the reactant currently
	 * exists. Temperature-dependent quantities are recomputed when this
	 * operation is called, so the temperature should always be set first.
	 *
	 * @param temp The new cluster temperature
	 * @param i The location on the grid
	 */
	void setTemperature(double temp, int i) override{
		if (diffusionFactor > 0.0) {
			Reactant::setTemperature(temp, i);
		}

		// Don't do anything
		return;
	}

	/**
	 * This operation returns the diffusion coefficient for this reactant and is
	 * calculated from the diffusion factor.
	 *
	 * @param i The position on the grid
	 * @return The diffusion coefficient
	 */
	double getDiffusionCoefficient(int i) const override {
		if (diffusionFactor > 0.0) {
			return Reactant::getDiffusionCoefficient(i);
		}

		return 0.0;
>>>>>>> a7ba0fdf
	}

};
//end class AlloyVoidCluster

} /* namespace xolotlCore */
#endif<|MERGE_RESOLUTION|>--- conflicted
+++ resolved
@@ -69,11 +69,11 @@
 	~AlloyVoidCluster() {
 	}
 
-<<<<<<< HEAD
 	// Voids are considered spheres so set isSphere to true
 	bool isSphere() const override {
 		return true;
-=======
+	}
+
 	/**
 	 * Add grid points to the vector of diffusion coefficients or remove
 	 * them if the value is negative.
@@ -97,7 +97,7 @@
 	 * @param temp The new cluster temperature
 	 * @param i The location on the grid
 	 */
-	void setTemperature(double temp, int i) override{
+	void setTemperature(double temp, int i) override {
 		if (diffusionFactor > 0.0) {
 			Reactant::setTemperature(temp, i);
 		}
@@ -119,10 +119,10 @@
 		}
 
 		return 0.0;
->>>>>>> a7ba0fdf
 	}
 
-};
+}
+;
 //end class AlloyVoidCluster
 
 } /* namespace xolotlCore */
