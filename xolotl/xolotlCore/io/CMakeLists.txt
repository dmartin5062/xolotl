--- conflicted
+++ resolved
@@ -74,14 +74,9 @@
                     ${CMAKE_SOURCE_DIR}/xolotlCore/reactants/
                     ${CMAKE_SOURCE_DIR}/xolotlCore/reactants/psiclusters/
                     ${CMAKE_SOURCE_DIR}/xolotlCore/reactants/feclusters/
-<<<<<<< HEAD
-                    ${CMAKE_SOURCE_DIR}/xolotlCore/reactants/neclusters/)
-target_link_libraries(${LIBRARY_NAME} ${MPI_LIBRARIES} ${HDF5_LIBRARIES} ${Boost_LIBRARIES})
-=======
                     ${CMAKE_SOURCE_DIR}/xolotlCore/reactants/neclusters/
                     ${CMAKE_SOURCE_DIR}/xolotlCore/reactants/alloyclusters/)
 target_link_libraries(${LIBRARY_NAME} ${MPI_LIBRARIES} ${HDF5_LIBRARIES})
->>>>>>> 53bdf7c6
 
 add_subdirectory(XConvHDF5)
 
