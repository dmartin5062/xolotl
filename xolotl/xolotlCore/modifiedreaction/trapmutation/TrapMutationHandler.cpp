// Includes
#include <TrapMutationHandler.h>
#include <MathUtils.h>
#include <iostream>
#include <algorithm>

namespace xolotlCore {

void TrapMutationHandler::initialize(const IReactionNetwork& network,
		std::vector<double> grid, int ny, double hy, int nz, double hz) {
	// Add the needed reaction (dissociation) connectivity
	// Each (He_i)(V) cluster and I clusters are connected to He_i

	// Get the single interstitial cluster
	auto singleInterstitial = (PSICluster *) network.get(Species::I, 1);
	// Get the double interstitial cluster
	auto doubleInterstitial = (PSICluster *) network.get(Species::I, 2);
	// Get the triple interstitial cluster
	auto tripleInterstitial = (PSICluster *) network.get(Species::I, 3);

	// If the I clusters are not in the network,
	// there is no trap-mutation
	if (!singleInterstitial || !doubleInterstitial || !tripleInterstitial) {
		// Clear the vector of HeV indices created by He undergoing trap-mutation
		// at each grid point
		tmBubbles.clear();

		// Change the value of ny and nz in 1D and 2D so that the same loop
		// works in every case
		if (nz == 0)
			nz = 1;
		if (ny == 0)
			ny = 1;

		// Loop on the grid points in the Z direction
		// TODO even with the reserve ops, this might involve lots of
		// separate memory allocations.
		tmBubbles.reserve(nz);
		for (int k = 0; k < nz; k++) {
			// Create the temporary 2D vector
			ReactantRefVector2D temp2DVector;

			// Loop on the grid points in the Y direction
			temp2DVector.reserve(ny);
			for (int j = 0; j < ny; j++) {
				// Create the temporary 1D vector
				ReactantRefVector1D temp1DVector;

				// Loop on the grid points in the depth direction
				temp1DVector.reserve(grid.size() - 2);
				for (int i = 0; i < grid.size() - 2; i++) {
					// Indicate no bubbles at this grid point.
					temp1DVector.emplace_back();
				}

				// Give the 1D vector to the 2D vector
				temp2DVector.emplace_back(temp1DVector);
			}

			// Give the 2D vector to the final vector
			tmBubbles.emplace_back(temp2DVector);
		}
		// Inform the user
		std::cout << "The modified trap-mutation won't happen because "
				"the interstitial clusters are missing." << std::endl;

		return;
	}

	// Loop on the He clusters
	for (const auto& heMapItem : network.getAll(ReactantType::He)) {

		// Get the cluster and its size
		auto& cluster = static_cast<PSICluster&>(*(heMapItem.second));
		int heSize = cluster.getSize();

		// The helium cluster is connected to itself
		cluster.setDissociationConnectivity(cluster.getId());

		// The single and double interstitial clusters are connected to He
		singleInterstitial->setDissociationConnectivity(cluster.getId());
		doubleInterstitial->setDissociationConnectivity(cluster.getId());
		tripleInterstitial->setDissociationConnectivity(cluster.getId());

		// Loop on the bubbles
		for (const auto& hevMapItem : network.getAll(ReactantType::HeV)) {

			// Get the bubble and its composition
<<<<<<< HEAD
			auto bubble = (PSICluster *) bubbles[j];
			auto comp = bubble->getComposition();

			// We are only interested in bubbles with one, two, or three vacancies
			if (comp[vType] > 3)
=======
			auto& bubble = static_cast<PSICluster&>(*(hevMapItem.second));
			auto& comp = bubble.getComposition();

			// We are only interested in bubbles with one, two, or three vacancies
			if (comp[toCompIdx(Species::V)] > 3)
>>>>>>> ae3cf595
				continue;

			// Connect with He if the number of helium in the bubble is the same
			if (comp[toCompIdx(Species::He)] == heSize) {
				bubble.setDissociationConnectivity(cluster.getId());
			}
		}
	}

	// This method fills two vectors to define the modified trap-mutation: for the first one,
	// the first value corresponds to the depth at which the He1 cluster undergo trap-mutation
	// (if the value is negative it means that it doesn't TM), the second value correspond
	// to He2, etc.; the second vector gives the size of the vacancies into which He
	// trap-mutates. Information about desorption is also initialized here.
<<<<<<< HEAD
	initializeDepthSize(network->getTemperature());
=======
	initializeDepthSize(network.getTemperature());
>>>>>>> ae3cf595

	// Update the bubble bursting rate
	updateTrapMutationRate(network);

	return;
}

void TrapMutationHandler::initializeIndex1D(int surfacePos,
		const IReactionNetwork& network,
		std::vector<IAdvectionHandler *> advectionHandlers,
		std::vector<double> grid) {
	// Clear the vector of HeV indices created by He undergoing trap-mutation
	// at each grid point
	tmBubbles.clear();

	// No GB trap mutation handler in 1D for now

	// Create the temporary 2D vector
	ReactantRefVector2D temp2DVector;
	// Create the temporary 1D vector
	ReactantRefVector1D temp1DVector;

	// Loop on the grid points in the depth direction
	for (int i = 0; i < grid.size() - 2; i++) {
		// If we are on the left side of the surface there is no
		// modified trap-mutation
		if (i <= surfacePos) {
			temp1DVector.emplace_back();
			continue;
		}

		// Get the depth
<<<<<<< HEAD
		double depth = grid[i] - grid[surfacePos];
		double previousDepth = grid[i - 1] - grid[surfacePos];
=======
		double depth = grid[i + 1] - grid[surfacePos + 1];
		double previousDepth = grid[i] - grid[surfacePos + 1];
>>>>>>> ae3cf595

		// Loop on the depth vector
		std::vector<std::reference_wrapper<IReactant> > indices;
		for (int l = 0; l < depthVec.size(); l++) {
			// Check if a helium cluster undergo TM at this depth
			if (std::fabs(depth - depthVec[l]) < 0.01
					|| (depthVec[l] - 0.01 < depth
							&& depthVec[l] - 0.01 > previousDepth)) {
				// Add the bubble of size l+1 to the indices
				// Loop on the bubbles
				for (auto const& heVMapItem : network.getAll(ReactantType::HeV)) {
					// Get the bubble and its composition
<<<<<<< HEAD
					auto bubble = (PSICluster *) bubbles[m];
					auto comp = bubble->getComposition();
					// Get the correct bubble
					if (comp[heType] == l + 1 && comp[vType] == sizeVec[l]) {
=======
					auto& bubble =
							static_cast<PSICluster&>(*(heVMapItem.second));
					auto const& comp = bubble.getComposition();
					// Get the correct bubble
					if (comp[toCompIdx(Species::He)] == l + 1
							&& comp[toCompIdx(Species::V)] == sizeVec[l]) {
>>>>>>> ae3cf595
						// Add this bubble to the indices
						indices.emplace_back(bubble);
					}
				}
			}
		}

		// Add indices to the index vector
		temp1DVector.emplace_back(indices);
	}

	// Give the 1D vector to the 2D vector
	temp2DVector.emplace_back(temp1DVector);

	// Give the 2D vector to the final vector
	tmBubbles.emplace_back(temp2DVector);

	return;
}

void TrapMutationHandler::initializeIndex2D(std::vector<int> surfacePos,
		const IReactionNetwork& network,
		std::vector<IAdvectionHandler *> advectionHandlers,
		std::vector<double> grid, int ny, double hy) {
	// Clear the vector of HeV indices created by He undergoing trap-mutation
	// at each grid point
	tmBubbles.clear();

	// Create a Sigma 3 trap mutation handler because it is the
	// only one available right now
	auto sigma3Handler = new Sigma3TrapMutationHandler();
	auto sigma3DistanceVec = sigma3Handler->getDistanceVector();
	auto sigma3SizeVec = sigma3Handler->getSizeVector();

	// Create the temporary 2D vector
	ReactantRefVector2D temp2DVector;

	// Loop on the grid points in the Y direction
	temp2DVector.reserve(ny);
	for (int j = 0; j < ny; j++) {

		// Create the temporary 1D vector
		ReactantRefVector1D temp1DVector;

		// Loop on the grid points in the depth direction
		for (int i = 0; i < grid.size() - 2; i++) {
			// Create the list (vector) of indices at this grid point
			std::vector<std::reference_wrapper<IReactant> > indices;

			// If we are on the left side of the surface there is no
			// modified trap-mutation
			if (i <= surfacePos[j]) {
				temp1DVector.push_back(indices);
				continue;
			}

			// Get the depth
<<<<<<< HEAD
			double depth = grid[i] - grid[surfacePos[j]];
			double previousDepth = grid[i - 1] - grid[surfacePos[j]];
=======
			double depth = grid[i + 1] - grid[surfacePos[j] + 1];
			double previousDepth = grid[i] - grid[surfacePos[j] + 1];
>>>>>>> ae3cf595

			// Loop on the depth vector
			for (int l = 0; l < depthVec.size(); l++) {
				// Check if a helium cluster undergo TM at this depth
				if (std::fabs(depth - depthVec[l]) < 0.01
						|| (depthVec[l] - 0.01 < depth
								&& depthVec[l] - 0.01 > previousDepth)) {
					// Add the bubble of size l+1 to the indices
					// Loop on the bubbles
					for (auto const& heVMapItem : network.getAll(
							ReactantType::HeV)) {
						// Get the bubble and its composition
<<<<<<< HEAD
						auto bubble = (PSICluster *) bubbles[m];
						auto comp = bubble->getComposition();
						// Get the correct bubble
						if (comp[heType] == l + 1
								&& comp[vType] == sizeVec[l]) {
=======
						auto& bubble =
								static_cast<PSICluster&>(*(heVMapItem.second));
						auto const& comp = bubble.getComposition();
						// Get the correct bubble
						if (comp[toCompIdx(Species::He)] == l + 1
								&& comp[toCompIdx(Species::V)] == sizeVec[l]) {
>>>>>>> ae3cf595
							// Add this bubble to the indices
							indices.emplace_back(bubble);
						}
					}
				}
			}

			// Get the Y position
			double yPos = (double) j * hy;
			// Loop on the GB advection handlers
			for (int n = 1; n < advectionHandlers.size(); n++) {
				// Get the location of the GB
				double location = advectionHandlers[n]->getLocation();
				// Get the current distance from the GB
				double distance = fabs(yPos - location);
				// Loop on the sigma 3 distance vector
				for (int l = 0; l < sigma3DistanceVec.size(); l++) {
					// Check if a helium cluster undergo TM at this depth
					if (std::fabs(distance - sigma3DistanceVec[l]) < 0.01) {
						// Add the bubble of size l+1 to the indices
						// Loop on the bubbles
						for (auto const& heVMapItem : network.getAll(
								ReactantType::HeV)) {
							// Get the bubble and its composition
<<<<<<< HEAD
							auto bubble = (PSICluster *) bubbles[m];
							auto comp = bubble->getComposition();
							// Get the correct bubble
							if (comp[heType] == l + 1
									&& comp[vType] == sigma3SizeVec[l]) {
								// Check if this bubble is already in the indices
								if (std::find(indices.begin(), indices.end(), m)
										== indices.end()) {
=======
							auto& bubble =
									static_cast<PSICluster&>(*(heVMapItem.second));
							auto const& comp = bubble.getComposition();
							// Get the correct bubble
							if (comp[toCompIdx(Species::He)] == l + 1
									&& comp[toCompIdx(Species::V)]
											== sigma3SizeVec[l]) {
								// Check if this bubble is already 
								// associated with this grid point.
								auto biter =
										std::find_if(indices.begin(),
												indices.end(),
												[&bubble](const IReactant& testReactant) {
													return testReactant.getId() == bubble.getId();
												});
								if (biter == indices.end()) {
>>>>>>> ae3cf595
									// Add this bubble to the indices
									indices.emplace_back(bubble);
								}
							}
						}
					}
				}
			}

			// Add indices to the index vector
			temp1DVector.push_back(indices);
		}

		// Give the 1D vector to the 2D vector
		temp2DVector.push_back(temp1DVector);
	}

	// Give the 2D vector to the final vector
	tmBubbles.push_back(temp2DVector);

	// Clear the memory
	delete sigma3Handler;

	return;
}

void TrapMutationHandler::initializeIndex3D(
<<<<<<< HEAD
		std::vector<std::vector<int> > surfacePos, IReactionNetwork *network,
=======
		std::vector<std::vector<int> > surfacePos,
		const IReactionNetwork& network,
>>>>>>> ae3cf595
		std::vector<IAdvectionHandler *> advectionHandlers,
		std::vector<double> grid, int ny, double hy, int nz, double hz) {
	// Clear the vector of HeV indices created by He undergoing trap-mutation
	// at each grid point
	tmBubbles.clear();

	// Create a Sigma 3 trap mutation handler because it is the
	// only one available right now
	auto sigma3Handler = new Sigma3TrapMutationHandler();
	auto sigma3DistanceVec = sigma3Handler->getDistanceVector();
	auto sigma3SizeVec = sigma3Handler->getSizeVector();

	// Loop on the grid points in the Z direction
	tmBubbles.reserve(nz);
	for (int k = 0; k < nz; k++) {

		// Create the temporary 2D vector
		ReactantRefVector2D temp2DVector;

		// Loop on the grid points in the Y direction
		temp2DVector.reserve(ny);
		for (int j = 0; j < ny; j++) {
			// Create the temporary 1D vector
			ReactantRefVector1D temp1DVector;

			// Loop on the grid points in the depth direction
			for (int i = 0; i < grid.size() - 2; i++) {
				// Create the list (vector) of indices at this grid point
				std::vector<std::reference_wrapper<IReactant> > indices;

				// If we are on the left side of the surface there is no
				// modified trap-mutation
				if (i <= surfacePos[j][k]) {
					temp1DVector.emplace_back(indices);
					continue;
				}

				// Get the depth
<<<<<<< HEAD
				double depth = grid[i] - grid[surfacePos[j][k]];
				double previousDepth = grid[i - 1] - grid[surfacePos[j][k]];
=======
				double depth = grid[i + 1] - grid[surfacePos[j][k] + 1];
				double previousDepth = grid[i] - grid[surfacePos[j][k] + 1];
>>>>>>> ae3cf595

				// Loop on the depth vector
				for (int l = 0; l < depthVec.size(); l++) {
					// Check if a helium cluster undergo TM at this depth
					if (std::fabs(depth - depthVec[l]) < 0.01
							|| (depthVec[l] - 0.01 < depth
									&& depthVec[l] - 0.01 > previousDepth)) {
						// Add the bubble of size l+1 to the indices
						// Loop on the bubbles
						for (auto const& heVMapItem : network.getAll(
								ReactantType::HeV)) {
							// Get the bubble and its composition
<<<<<<< HEAD
							auto bubble = (PSICluster *) bubbles[m];
							auto comp = bubble->getComposition();
							// Get the correct bubble
							if (comp[heType] == l + 1
									&& comp[vType] == sizeVec[l]) {
=======
							auto& bubble =
									static_cast<PSICluster&>(*(heVMapItem.second));
							auto const& comp = bubble.getComposition();
							// Get the correct bubble
							if (comp[toCompIdx(Species::He)] == l + 1
									&& comp[toCompIdx(Species::V)]
											== sizeVec[l]) {
>>>>>>> ae3cf595
								// Add this bubble to the indices
								indices.emplace_back(bubble);
							}
						}
					}
				}

				// Get the Y position
				double yPos = (double) j * hy;
				// Loop on the GB advection handlers
				for (int n = 1; n < advectionHandlers.size(); n++) {
					// Get the location of the GB
					double location = advectionHandlers[n]->getLocation();
					// Get the current distance from the GB
					double distance = fabs(yPos - location);

					// Loop on the sigma 3 distance vector
					for (int l = 0; l < sigma3DistanceVec.size(); l++) {
						// Check if a helium cluster undergo TM at this depth
						if (std::fabs(distance - sigma3DistanceVec[l]) < 0.01) {
							// Add the bubble of size l+1 to the indices
							// Loop on the bubbles
							for (auto const& heVMapItem : network.getAll(
									ReactantType::HeV)) {
								// Get the bubble and its composition
<<<<<<< HEAD
								auto bubble = (PSICluster *) bubbles[m];
								auto comp = bubble->getComposition();
								// Get the correct bubble
								if (comp[heType] == l + 1
										&& comp[vType] == sigma3SizeVec[l]) {
									// Check if this bubble is already in the indices
									if (std::find(indices.begin(),
											indices.end(), m)
											== indices.end()) {
=======
								auto& bubble =
										static_cast<PSICluster&>(*(heVMapItem.second));
								auto const& comp = bubble.getComposition();
								// Get the correct bubble
								if (comp[toCompIdx(Species::He)] == l + 1
										&& comp[toCompIdx(Species::V)]
												== sigma3SizeVec[l]) {
									// Check if this bubble is already
									// associated with this grid point.
									auto biter =
											std::find_if(indices.begin(),
													indices.end(),
													[&bubble](const IReactant& testReactant) {
														return testReactant.getId() == bubble.getId();
													});
									if (biter == indices.end()) {
>>>>>>> ae3cf595
										// Add this bubble to the indices
										indices.emplace_back(bubble);
									}
								}
							}
						}
					}
				}

				// Add indices to the index vector
				temp1DVector.push_back(indices);
			}

			// Give the 1D vector to the 2D vector
			temp2DVector.push_back(temp1DVector);
		}

		// Give the 2D vector to the final vector
		tmBubbles.push_back(temp2DVector);
	}

	// Clear the memory
	delete sigma3Handler;

	return;
}

void TrapMutationHandler::updateTrapMutationRate(
		const IReactionNetwork& network) {
	// Multiply the biggest rate in the network by 1000.0
	// so that trap-mutation overcomes any other reaction
	kMutation = 1000.0 * network.getBiggestRate();

	return;
}

void TrapMutationHandler::setAttenuation(bool isAttenuation) {
	attenuation = isAttenuation;

	return;
}

void TrapMutationHandler::updateDisappearingRate(double conc) {
	// Set the rate to have an exponential decrease
	if (attenuation)
		kDis = exp(-4.0 * conc);

	return;
}

<<<<<<< HEAD
void TrapMutationHandler::computeTrapMutation(IReactionNetwork *network,
		double *concOffset, double *updatedConcOffset, int xi, int yj, int zk) {
	// Get all the HeV bubbles
	auto bubbles = network->getAll(heVType);
	// Initialyze the pointers to interstitial and helium clusters and their ID
	PSICluster * iCluster = nullptr, *heCluster = nullptr, *bubble = nullptr;
	int iIndex = -1, heIndex = -1, bubbleIndex = -1;
=======
void TrapMutationHandler::computeTrapMutation(const IReactionNetwork& network,
		double *concOffset, double *updatedConcOffset, int xi, int yj, int zk) {
>>>>>>> ae3cf595

	// Initialize the rate of the reaction
	double rate = 0.0;

	// Loop on the list
	for (IReactant const& currReactant : tmBubbles[zk][yj][xi]) {

		// Get the stored bubble and its ID
		auto const& bubble = static_cast<PSICluster const&>(currReactant);
		auto bubbleIndex = bubble.getId() - 1;

		// Get the helium cluster with the same number of He and its ID
		// Note this composition has nonzero entries for both He and I,
		// so we can't use the network's get function that takes a composition.
		auto& comp = bubble.getComposition();
		auto heCluster = (PSICluster *) network.get(Species::He,
				comp[toCompIdx(Species::He)]);
		auto heIndex = heCluster->getId() - 1;

		// Get the interstitial cluster with the same number of I as the number
		// of vacancies in the bubble and its ID
		auto iCluster = (PSICluster *) network.get(Species::I,
				comp[toCompIdx(Species::V)]);
		auto iIndex = iCluster->getId() - 1;

		// Get the initial concentration of helium
		double oldConc = concOffset[heIndex];

		// Check the desorption
		if (comp[toCompIdx(Species::He)] == desorp.size) {
			// Get the left side rate (combination + emission)
			double totalRate = heCluster->getLeftSideRate();
			// Define the trap-mutation rate taking into account the desorption
			rate = kDis * totalRate * (1.0 - desorp.portion) / desorp.portion;
		} else {
			rate = kDis * kMutation;
		}

		// Update the concentrations (the helium cluster loses its concentration)
		updatedConcOffset[heIndex] -= rate * oldConc;
		updatedConcOffset[bubbleIndex] += rate * oldConc;
		updatedConcOffset[iIndex] += rate * oldConc;
	}

	return;
}

int TrapMutationHandler::computePartialsForTrapMutation(
<<<<<<< HEAD
		IReactionNetwork *network, double *val, int *indices, int xi, int yj,
		int zk) {
	// Get all the HeV bubbles
	auto bubbles = network->getAll(heVType);
	// Initialyze the pointers to interstitial and helium clusters and their ID
	PSICluster * iCluster = nullptr, *heCluster = nullptr, *bubble = nullptr;
	int iIndex = -1, heIndex = -1, bubbleIndex = -1;
=======
		const IReactionNetwork& network, double *val, int *indices, int xi,
		int yj, int zk) {
>>>>>>> ae3cf595

	// Initialize the rate of the reaction
	double rate = 0.0;

	// Consider all bubbles at this grid point.
	// TODO Relying on convention for indices in indices/vals arrays is
	// error prone - could be done with multiple parallel arrays.
	uint32_t i = 0;
	for (IReactant const& currReactant : tmBubbles[zk][yj][xi]) {

		// Get the stored bubble and its ID
		auto const& bubble = static_cast<PSICluster const&>(currReactant);
		auto bubbleIndex = bubble.getId() - 1;

		// Get the helium cluster with the same number of He and its ID
		// Note this composition has non-zero entries for both He and I.
		// so we can't use the network's get function that takes a composition.
		auto const& comp = bubble.getComposition();
		auto heCluster = (PSICluster *) network.get(Species::He,
				comp[toCompIdx(Species::He)]);
		auto heIndex = heCluster->getId() - 1;

		// Get the interstitial cluster with the same number of I as the number
		// of vacancies in the bubble and its ID
		auto iCluster = (PSICluster *) network.get(Species::I,
				comp[toCompIdx(Species::V)]);
		auto iIndex = iCluster->getId() - 1;

		// Check the desorption
		if (comp[toCompIdx(Species::He)] == desorp.size) {
			// Get the left side rate (combination + emission)
			double totalRate = heCluster->getLeftSideRate();
			// Define the trap-mutation rate taking into account the desorption
			rate = kDis * totalRate * (1.0 - desorp.portion) / desorp.portion;
		} else {
			rate = kDis * kMutation;
		}

		// Set the helium cluster partial derivative
		auto baseIndex = i * 3;
		indices[baseIndex] = heIndex;
		val[baseIndex] = -rate;

		// Set the bubble cluster partial derivative
		indices[(baseIndex) + 1] = bubbleIndex;
		val[(baseIndex) + 1] = rate;

		// Set the interstitial cluster partial derivative
		indices[(baseIndex) + 2] = iIndex;
		val[(baseIndex) + 2] = rate;

		// Advance to next indices/vals index.
		++i;
	}

	return (tmBubbles[zk][yj][xi]).size();
}

}/* end namespace xolotlCore */
<|MERGE_RESOLUTION|>--- conflicted
+++ resolved
@@ -86,19 +86,11 @@
 		for (const auto& hevMapItem : network.getAll(ReactantType::HeV)) {
 
 			// Get the bubble and its composition
-<<<<<<< HEAD
-			auto bubble = (PSICluster *) bubbles[j];
-			auto comp = bubble->getComposition();
-
-			// We are only interested in bubbles with one, two, or three vacancies
-			if (comp[vType] > 3)
-=======
 			auto& bubble = static_cast<PSICluster&>(*(hevMapItem.second));
 			auto& comp = bubble.getComposition();
 
 			// We are only interested in bubbles with one, two, or three vacancies
 			if (comp[toCompIdx(Species::V)] > 3)
->>>>>>> ae3cf595
 				continue;
 
 			// Connect with He if the number of helium in the bubble is the same
@@ -113,11 +105,7 @@
 	// (if the value is negative it means that it doesn't TM), the second value correspond
 	// to He2, etc.; the second vector gives the size of the vacancies into which He
 	// trap-mutates. Information about desorption is also initialized here.
-<<<<<<< HEAD
-	initializeDepthSize(network->getTemperature());
-=======
 	initializeDepthSize(network.getTemperature());
->>>>>>> ae3cf595
 
 	// Update the bubble bursting rate
 	updateTrapMutationRate(network);
@@ -150,13 +138,8 @@
 		}
 
 		// Get the depth
-<<<<<<< HEAD
-		double depth = grid[i] - grid[surfacePos];
-		double previousDepth = grid[i - 1] - grid[surfacePos];
-=======
 		double depth = grid[i + 1] - grid[surfacePos + 1];
 		double previousDepth = grid[i] - grid[surfacePos + 1];
->>>>>>> ae3cf595
 
 		// Loop on the depth vector
 		std::vector<std::reference_wrapper<IReactant> > indices;
@@ -169,19 +152,12 @@
 				// Loop on the bubbles
 				for (auto const& heVMapItem : network.getAll(ReactantType::HeV)) {
 					// Get the bubble and its composition
-<<<<<<< HEAD
-					auto bubble = (PSICluster *) bubbles[m];
-					auto comp = bubble->getComposition();
-					// Get the correct bubble
-					if (comp[heType] == l + 1 && comp[vType] == sizeVec[l]) {
-=======
 					auto& bubble =
 							static_cast<PSICluster&>(*(heVMapItem.second));
 					auto const& comp = bubble.getComposition();
 					// Get the correct bubble
 					if (comp[toCompIdx(Species::He)] == l + 1
 							&& comp[toCompIdx(Species::V)] == sizeVec[l]) {
->>>>>>> ae3cf595
 						// Add this bubble to the indices
 						indices.emplace_back(bubble);
 					}
@@ -239,13 +215,8 @@
 			}
 
 			// Get the depth
-<<<<<<< HEAD
-			double depth = grid[i] - grid[surfacePos[j]];
-			double previousDepth = grid[i - 1] - grid[surfacePos[j]];
-=======
 			double depth = grid[i + 1] - grid[surfacePos[j] + 1];
 			double previousDepth = grid[i] - grid[surfacePos[j] + 1];
->>>>>>> ae3cf595
 
 			// Loop on the depth vector
 			for (int l = 0; l < depthVec.size(); l++) {
@@ -258,20 +229,12 @@
 					for (auto const& heVMapItem : network.getAll(
 							ReactantType::HeV)) {
 						// Get the bubble and its composition
-<<<<<<< HEAD
-						auto bubble = (PSICluster *) bubbles[m];
-						auto comp = bubble->getComposition();
-						// Get the correct bubble
-						if (comp[heType] == l + 1
-								&& comp[vType] == sizeVec[l]) {
-=======
 						auto& bubble =
 								static_cast<PSICluster&>(*(heVMapItem.second));
 						auto const& comp = bubble.getComposition();
 						// Get the correct bubble
 						if (comp[toCompIdx(Species::He)] == l + 1
 								&& comp[toCompIdx(Species::V)] == sizeVec[l]) {
->>>>>>> ae3cf595
 							// Add this bubble to the indices
 							indices.emplace_back(bubble);
 						}
@@ -296,16 +259,6 @@
 						for (auto const& heVMapItem : network.getAll(
 								ReactantType::HeV)) {
 							// Get the bubble and its composition
-<<<<<<< HEAD
-							auto bubble = (PSICluster *) bubbles[m];
-							auto comp = bubble->getComposition();
-							// Get the correct bubble
-							if (comp[heType] == l + 1
-									&& comp[vType] == sigma3SizeVec[l]) {
-								// Check if this bubble is already in the indices
-								if (std::find(indices.begin(), indices.end(), m)
-										== indices.end()) {
-=======
 							auto& bubble =
 									static_cast<PSICluster&>(*(heVMapItem.second));
 							auto const& comp = bubble.getComposition();
@@ -322,7 +275,6 @@
 													return testReactant.getId() == bubble.getId();
 												});
 								if (biter == indices.end()) {
->>>>>>> ae3cf595
 									// Add this bubble to the indices
 									indices.emplace_back(bubble);
 								}
@@ -350,12 +302,8 @@
 }
 
 void TrapMutationHandler::initializeIndex3D(
-<<<<<<< HEAD
-		std::vector<std::vector<int> > surfacePos, IReactionNetwork *network,
-=======
 		std::vector<std::vector<int> > surfacePos,
 		const IReactionNetwork& network,
->>>>>>> ae3cf595
 		std::vector<IAdvectionHandler *> advectionHandlers,
 		std::vector<double> grid, int ny, double hy, int nz, double hz) {
 	// Clear the vector of HeV indices created by He undergoing trap-mutation
@@ -394,13 +342,8 @@
 				}
 
 				// Get the depth
-<<<<<<< HEAD
-				double depth = grid[i] - grid[surfacePos[j][k]];
-				double previousDepth = grid[i - 1] - grid[surfacePos[j][k]];
-=======
 				double depth = grid[i + 1] - grid[surfacePos[j][k] + 1];
 				double previousDepth = grid[i] - grid[surfacePos[j][k] + 1];
->>>>>>> ae3cf595
 
 				// Loop on the depth vector
 				for (int l = 0; l < depthVec.size(); l++) {
@@ -413,13 +356,6 @@
 						for (auto const& heVMapItem : network.getAll(
 								ReactantType::HeV)) {
 							// Get the bubble and its composition
-<<<<<<< HEAD
-							auto bubble = (PSICluster *) bubbles[m];
-							auto comp = bubble->getComposition();
-							// Get the correct bubble
-							if (comp[heType] == l + 1
-									&& comp[vType] == sizeVec[l]) {
-=======
 							auto& bubble =
 									static_cast<PSICluster&>(*(heVMapItem.second));
 							auto const& comp = bubble.getComposition();
@@ -427,7 +363,6 @@
 							if (comp[toCompIdx(Species::He)] == l + 1
 									&& comp[toCompIdx(Species::V)]
 											== sizeVec[l]) {
->>>>>>> ae3cf595
 								// Add this bubble to the indices
 								indices.emplace_back(bubble);
 							}
@@ -453,17 +388,6 @@
 							for (auto const& heVMapItem : network.getAll(
 									ReactantType::HeV)) {
 								// Get the bubble and its composition
-<<<<<<< HEAD
-								auto bubble = (PSICluster *) bubbles[m];
-								auto comp = bubble->getComposition();
-								// Get the correct bubble
-								if (comp[heType] == l + 1
-										&& comp[vType] == sigma3SizeVec[l]) {
-									// Check if this bubble is already in the indices
-									if (std::find(indices.begin(),
-											indices.end(), m)
-											== indices.end()) {
-=======
 								auto& bubble =
 										static_cast<PSICluster&>(*(heVMapItem.second));
 								auto const& comp = bubble.getComposition();
@@ -480,7 +404,6 @@
 														return testReactant.getId() == bubble.getId();
 													});
 									if (biter == indices.end()) {
->>>>>>> ae3cf595
 										// Add this bubble to the indices
 										indices.emplace_back(bubble);
 									}
@@ -531,18 +454,8 @@
 	return;
 }
 
-<<<<<<< HEAD
-void TrapMutationHandler::computeTrapMutation(IReactionNetwork *network,
-		double *concOffset, double *updatedConcOffset, int xi, int yj, int zk) {
-	// Get all the HeV bubbles
-	auto bubbles = network->getAll(heVType);
-	// Initialyze the pointers to interstitial and helium clusters and their ID
-	PSICluster * iCluster = nullptr, *heCluster = nullptr, *bubble = nullptr;
-	int iIndex = -1, heIndex = -1, bubbleIndex = -1;
-=======
 void TrapMutationHandler::computeTrapMutation(const IReactionNetwork& network,
 		double *concOffset, double *updatedConcOffset, int xi, int yj, int zk) {
->>>>>>> ae3cf595
 
 	// Initialize the rate of the reaction
 	double rate = 0.0;
@@ -591,18 +504,8 @@
 }
 
 int TrapMutationHandler::computePartialsForTrapMutation(
-<<<<<<< HEAD
-		IReactionNetwork *network, double *val, int *indices, int xi, int yj,
-		int zk) {
-	// Get all the HeV bubbles
-	auto bubbles = network->getAll(heVType);
-	// Initialyze the pointers to interstitial and helium clusters and their ID
-	PSICluster * iCluster = nullptr, *heCluster = nullptr, *bubble = nullptr;
-	int iIndex = -1, heIndex = -1, bubbleIndex = -1;
-=======
 		const IReactionNetwork& network, double *val, int *indices, int xi,
 		int yj, int zk) {
->>>>>>> ae3cf595
 
 	// Initialize the rate of the reaction
 	double rate = 0.0;
