#ifndef SOLVERHANDLER_H
#define SOLVERHANDLER_H

// Includes
#include <ISolverHandler.h>
#include <RandomNumberGenerator.h>
#include <XFile.h>
#include <MPIUtils.h>
#include <TokenizedLineReader.h>
#include <Constants.h>
#include <TokenizedLineReader.h>

namespace xolotlSolver {

/**
 * This class and its subclasses realize the ISolverHandler interface to solve the
 * advection-diffusion-reaction problem with currently supported solvers.
 */
class SolverHandler: public ISolverHandler {
protected:

	/**
	 * The vector to know where the GB are.
	 *
	 * The first pair is the location of a grid point (X,Y),
	 */
	std::vector<std::tuple<int, int, int> > gbVector;

	//! The name of the network file
	std::string networkName;

	//! The name of the free GB file
	std::string gbFileName;

	//! The original network created from the network loader.
	xolotlCore::IReactionNetwork& network;

	//! Vector storing the grid in the x direction
	std::vector<double> grid;

	//! The number of grid points in the depth direction.
	int nX;

	//! The number of grid points in the Y direction.
	int nY;

	//! The number of grid points in the Z direction.
	int nZ;

	//! The grid step size in the depth direction.
	double hX;

	//! The grid step size in the y direction.
	double hY;

	//! The grid step size in the z direction.
	double hZ;

	//! The local start of grid points in the X direction.
	int localXS;

	//! The local width of grid points in the X direction.
	int localXM;

	//! The local start of grid points in the Y direction.
	int localYS;

	//! The local width of grid points in the Y direction.
	int localYM;

	//! The local start of grid points in the Z direction.
	int localZS;

	//! The local width of grid points in the Z direction.
	int localZM;

	//! The number of grid points by which the boundary condition should be shifted at this side.
	int leftOffset, rightOffset, bottomOffset, topOffset, frontOffset,
			backOffset;

	//! The initial vacancy concentration.
	double initialVConc;

	//! The vector of quantities to pass to MOOSE.
	// 0: Xe rate, 1: previous flux, 2: monomer concentration, 3: volume fraction
	std::vector<
			std::vector<std::vector<std::tuple<double, double, double, double> > > > localNE;

	//! The electronic stopping power for re-solution
	double electronicStoppingPower;

	//! The original flux handler created.
	xolotlCore::IFluxHandler *fluxHandler;

	//! The original temperature handler created.
	xolotlCore::ITemperatureHandler *temperatureHandler;

	//! The original diffusion handler created.
	xolotlCore::IDiffusionHandler *diffusionHandler;

	//! The vector of advection handlers.
	std::vector<xolotlCore::IAdvectionHandler *> advectionHandlers;

	//! The original modified trap-mutation handler created.
	xolotlCore::ITrapMutationHandler *mutationHandler;

	//! The original re-solution handler created.
	xolotlCore::IReSolutionHandler *resolutionHandler;

	//! The original heterogeneous nucleation handler created.
	xolotlCore::IHeterogeneousNucleationHandler *nucleationHandler;

	//! The number of dimensions for the problem.
	int dimension;

	//! The portion of void at the beginning of the problem.
	double portion;

	//! Which type of grid does the used want to use.
	std::string useRegularGrid;

	//! If the user wants to use a Chebyshev grid.
	bool readInGrid;

	//! If the user wants to move the surface.
	bool movingSurface;

	//! If the user wants to burst bubbles.
	bool bubbleBursting;

	//! If the user wants to use x mirror boundary conditions or periodic ones.
	bool isMirror;

	//! If the user wants to attenuate the modified trap mutation.
	bool useAttenuation;

	//! The sputtering yield for the problem.
	double sputteringYield;

	//! The depth parameter for the bubble bursting.
	double tauBursting;

	//! The value to use to seed the random number generator.
	unsigned int rngSeed;

	//! The minimum sizes for average radius computation.
	xolotlCore::Array<int, 4> minRadiusSizes;

	//! The previous time.
	double previousTime;

	//! The number of xenon atoms that went to the GB
	double nXeGB;

	//! The random number generator to use.
	std::unique_ptr<RandomNumberGenerator<int, unsigned int>> rng;

	/**
	 * Method generating the grid in the x direction
	 *
	 * @param nx The number of grid points
	 * @param hx The step size
	 * @param surfacePos The position of the surface on the grid
	 * @param isPSI To know if we want a PSI grid or a NE grid
	 */
	void generateGrid(int nx, double hx, int surfacePos) {
		// Clear the grid
		grid.clear();

		// Check if we want to read in the grid from a file
		if (readInGrid) {
			// Open the corresponding file
			std::ifstream inputFile(useRegularGrid.c_str());
			if (!inputFile)
				std::cerr
						<< "\nCould not open the file containing the grid spacing information. "
								"Aborting!\n" << std::endl;
			// Get the data
			std::string line;
			getline(inputFile, line);

			// Break the line into a vector
			xolotlCore::TokenizedLineReader<double> reader;
			auto argSS = std::make_shared<std::istringstream>(line);
			reader.setInputStream(argSS);
			auto tokens = reader.loadLine();

			if (tokens.size() == 0)
				std::cerr
						<< "\nDid not read correctly the file containing the grid spacing information. "
								"Aborting!\n" << std::endl;

			// Compute the offset to add to the grid for boundary conditions
			double offset = tokens[1] - tokens[0];
			// Add the first grid point
			grid.push_back(0.0);
			// Check the location of the first grid point
			if (tokens[0] > 0.0) {
				grid.push_back(offset);
			}

			// Loop on the tokens
			for (int i = 0; i < tokens.size(); i++) {
				grid.push_back(tokens[i] + offset);
			}

			// Add the last grid point for boundary conditions
			grid.push_back(
					2.0 * tokens[tokens.size() - 1] - tokens[tokens.size() - 2]
							+ offset);

			// Set the number of grid points
			nX = grid.size() - 2;

			return;
		}

		// Maybe the user wants a Chebyshev grid
		if (useRegularGrid == "cheby") {
			// The first grid point will be at x = 0.0
			grid.push_back(0.0);
			grid.push_back(0.0);

			// In that case hx correspond to the full length of the grid
			for (int l = 1; l <= nx - 1; l++) {
				grid.push_back(
						(hx / 2.0)
								* (1.0
										- cos(
												xolotlCore::pi * double(l)
														/ double(nx - 1))));
			}
			// The last grid point will be at x = hx
			grid.push_back(hx);

			return;
		}
		// Check if the user wants a regular grid
		if (useRegularGrid == "regular") {
			// The grid will me made of nx + 1 points separated by hx nm
			for (int l = 0; l <= nx + 1; l++) {
				grid.push_back((double) l * hx);
			}

			return;
		}
		// If it is not regular do a fine mesh close to the surface and
		// increase the step size when away from the surface
		else if (useRegularGrid == "PSI") {
			// Initialize the value of the previous point
			double previousPoint = 0.0;

			// Loop on all the grid points
			for (int l = 0; l <= nx + 1; l++) {
				// Add the previous point
				grid.push_back(previousPoint);
				// 0.1nm step near the surface (x < 2.5nm)
				if (l < surfacePos + 26) {
					previousPoint += 0.1;
				}
				// Then 0.25nm (2.5nm < x < 5.0nm)
				else if (l < surfacePos + 36) {
					previousPoint += 0.25;
				}
				// Then 0.5nm (5.0nm < x < 7.5nm)
				else if (l < surfacePos + 41) {
					previousPoint += 0.5;
				}
				// Then 1.0nm step size (7.5nm < x < 50.5)
				else if (l < surfacePos + 84) {
					previousPoint += 1.0;
				}
				// Then 2.0nm step size (50.5nm < x < 100.5)
				else if (l < surfacePos + 109) {
					previousPoint += 2.0;
				}
				// Then 5.0nm step size (100.5nm < x < 150.5)
				else if (l < surfacePos + 119) {
					previousPoint += 5.0;
				}
				// Then 10.0nm step size (150.5nm < x < 300.5)
				else if (l < surfacePos + 134) {
					previousPoint += 10.0;
				}
				// Then 20.0nm step size (300.5nm < x < 500.5)
				else if (l < surfacePos + 144) {
					previousPoint += 20.0;
				}
				// Then 50.0nm step size (500.5nm < x < 1000.5)
				else if (l < surfacePos + 154) {
					previousPoint += 50.0;
				}
				// Then 100.0nm step size (1000.5nm < x < 5000.5)
				else if (l < surfacePos + 194) {
					previousPoint += 100.0;
				}
				// Then 200.0nm step size (5000.5nm < x < 10000.5)
				else if (l < surfacePos + 219) {
					previousPoint += 200.0;
				}
				// Then 500.0nm step size (10000.5nm < x < 20000.5)
				else if (l < surfacePos + 239) {
					previousPoint += 500.0;
				}
				// Then 1.0um step size (20000.5nm < x < 30000.5nm )
				else if (l < surfacePos + 249) {
					previousPoint += 1000.0;
				}
				// Then 2.0um step size (30000.5nm < x < 50000.5)
				else if (l < surfacePos + 259) {
					previousPoint += 2000.0;
				}
				// Then 5.0um step size (50000.5nm < x < 100000.5)
				else if (l < surfacePos + 269) {
					previousPoint += 5000.0;
				}
				// Then 10.0um step size (100000.5nm < x < 200000.5nm )
				else if (l < surfacePos + 279) {
					previousPoint += 10000.0;
				}
				// Then 20.0um step size (200000.5nm < x < 500000.5)
				else if (l < surfacePos + 294) {
					previousPoint += 20000.0;
				}
				// Then 50.0um step size (500000.5nm < x < 1000000.5)
				else if (l < surfacePos + 304) {
					previousPoint += 50000.0;
				}
				// Then 100.0um step size (1mm < x < 2mm )
				else if (l < surfacePos + 314) {
					previousPoint += 100000.0;
				}
				// Then 200.0um step size (2mm < x < 5mm)
				else if (l < surfacePos + 329) {
					previousPoint += 200000.0;
				}
				// Then 500.0um step size (5mm < x < 10mm)
				else if (l < surfacePos + 339) {
					previousPoint += 500000.0;
				}
				// Then 1.0mm step size (10mm < x)
				else {
					previousPoint += 1000000.0;
				}
			}

			return;
		}
		// If it is not regular do a fine mesh near points of interests
		else if (useRegularGrid == "NE") {
			// Initialize the value of the previous point
			double previousPoint = 0.0;

			// Loop on all the grid points
			for (int l = 0; l <= nx + 1; l++) {
				// Add the previous point
				grid.push_back(previousPoint);
				// 10nm step near the surface (x < 200nm)
				if (l < surfacePos + 21) {
					previousPoint += 10;
				}
				// 100nm step size (200nm < x < 1um)
				else if (l < surfacePos + 29) {
					previousPoint += 100;
				}
				// 1um step size (1um < x < 5um)
				else if (l < surfacePos + 33) {
					previousPoint += 1000;
				}
				// 5um step size (5um < x < 45um)
				else if (l < surfacePos + 41) {
					previousPoint += 5000;
				}
				// 1um step size (45um < x < 49um)
				else if (l < surfacePos + 45) {
					previousPoint += 1000;
				}
				// 100nm step size
				else if (l < surfacePos + 53) {
					previousPoint += 100;
				}
				// 10nm step size
				else if (l < surfacePos + 93) {
					previousPoint += 10;
				}
				// 100nm step size
				else if (l < surfacePos + 101) {
					previousPoint += 100;
				}
				// 1um step size
				else if (l < surfacePos + 105) {
					previousPoint += 1000;
				}
				// 5um step size
				else if (l < surfacePos + 113) {
					previousPoint += 5000;
				}
				// 1um step size
				else if (l < surfacePos + 117) {
					previousPoint += 1000;
				}
				// 100nm step size
				else if (l < surfacePos + 125) {
					previousPoint += 100;
				}
				// 10nm step size
				else {
					previousPoint += 10;
				}
			}

			return;
		}

		return;
	}

	/**
	 * Constructor.
	 *
	 * @param _network The reaction network to use.
	 */
	SolverHandler(xolotlCore::IReactionNetwork& _network) :
<<<<<<< HEAD
			network(_network), networkName(""), gbFileName(""), nX(0), nY(0), nZ(
					0), hX(0.0), hY(0.0), hZ(0.0), localXS(0), localXM(0), localYS(
					0), localYM(0), localZS(0), localZM(0), leftOffset(1), rightOffset(
					1), bottomOffset(1), topOffset(1), frontOffset(1), backOffset(
					1), initialVConc(0.0), electronicStoppingPower(0.0), dimension(
					-1), portion(0.0), useRegularGrid(""), readInGrid(false), movingSurface(
					false), bubbleBursting(false), isMirror(true), useAttenuation(
					false), sputteringYield(0.0), fluxHandler(nullptr), temperatureHandler(
					nullptr), diffusionHandler(nullptr), mutationHandler(
					nullptr), resolutionHandler(nullptr), tauBursting(10.0), rngSeed(
					0), previousTime(0.0), nXeGB(0.0) {
=======
			network(_network), networkName(""), nX(0), nY(0), nZ(0), hX(0.0), hY(
					0.0), hZ(0.0), leftOffset(1), rightOffset(1), bottomOffset(
					1), topOffset(1), frontOffset(1), backOffset(1), initialVConc(
					0.0), electronicStoppingPower(0.0), dimension(-1), portion(
					0.0), useRegularGrid(""), readInGrid(false), movingSurface(
					false), bubbleBursting(false), useAttenuation(false), sputteringYield(
					0.0), fluxHandler(nullptr), temperatureHandler(nullptr), diffusionHandler(
					nullptr), mutationHandler(nullptr), resolutionHandler(
					nullptr), nucleationHandler(nullptr), tauBursting(10.0), rngSeed(
					0) {
>>>>>>> b0e46d83
	}

public:

	//! The Constructor
	SolverHandler() = delete;

	~SolverHandler() {
	}

	/**
	 * Initialize all the physics handlers that are needed to solve the ADR equations.
	 * \see ISolverHandler.h
	 */
	void initializeHandlers(
			std::shared_ptr<xolotlFactory::IMaterialFactory> material,
			std::shared_ptr<xolotlCore::ITemperatureHandler> tempHandler,
			const xolotlCore::Options &options) override {

		// Determine who I am.
		int myProcId = -1;
		auto xolotlComm = xolotlCore::MPIUtils::getMPIComm();
		MPI_Comm_rank(xolotlComm, &myProcId);

		// Initialize our random number generator.
		bool useRNGSeedFromOptions = false;
		std::tie(useRNGSeedFromOptions, rngSeed) = options.getRNGSeed();
		if (not useRNGSeedFromOptions) {
			// User didn't give a seed value to use, so
			// use something based on current time and our proc id
			// so that it is different from run to run, and should
			// be different across all processes within a given run.
			rngSeed = time(NULL);
		}
		if (options.printRNGSeed()) {
			std::cout << "Proc " << myProcId << " using RNG seed value "
					<< rngSeed << std::endl;
		}
		rng = std::unique_ptr<RandomNumberGenerator<int, unsigned int>>(
				new RandomNumberGenerator<int, unsigned int>(
						rngSeed + myProcId));

		// Set the network loader
		networkName = options.getNetworkFilename();

		// Set the grid options
		// Take the parameter file option by default
		nX = options.getNX(), nY = options.getNY(), nZ = options.getNZ();
		hX = options.getXStepSize(), hY = options.getYStepSize(), hZ =
				options.getZStepSize();
		// Update them if we use an HDF5 file with header group
		if (options.useHDF5()) {
			int nx = 0, ny = 0, nz = 0;
			double hx = 0.0, hy = 0.0, hz = 0.0;

			xolotlCore::XFile xfile(networkName);
			auto headerGroup = xfile.getGroup<xolotlCore::XFile::HeaderGroup>();
			if (headerGroup) {
				headerGroup->read(nx, hx, ny, hy, nz, hz);

				nX = nx, nY = ny, nZ = nz;
				hX = hx, hY = hy, hZ = hz;
			}
		}

		// Set the flux handler
		fluxHandler =
				(xolotlCore::IFluxHandler *) material->getFluxHandler().get();

		// Set the temperature handler
		temperatureHandler =
				(xolotlCore::ITemperatureHandler *) tempHandler.get();

		// Set the diffusion handler
		diffusionHandler =
				(xolotlCore::IDiffusionHandler *) material->getDiffusionHandler().get();

		// Set the advection handlers
		auto handlers = material->getAdvectionHandler();
		for (auto handler : handlers) {
			advectionHandlers.push_back(handler.get());
		}

		// Set the modified trap-mutation handler
		mutationHandler =
				(xolotlCore::ITrapMutationHandler *) material->getTrapMutationHandler().get();

		// Set the re-solution handler
		resolutionHandler =
				(xolotlCore::IReSolutionHandler *) material->getReSolutionHandler().get();
		// Set its minimum size
		resolutionHandler->setMinSize(options.getResoMinSize());

		// Set the heterogeneous nucleation handler
		nucleationHandler =
				(xolotlCore::IHeterogeneousNucleationHandler *) material->getNucleationHandler().get();

		// Set the minimum size for the average radius compuation
		minRadiusSizes = options.getRadiusMinSizes();

		// Set the initial vacancy concentration
		initialVConc = options.getInitialVConcentration();

		// Set the electronic stopping power
		electronicStoppingPower = options.getZeta();

		// Set the number of dimension
		dimension = options.getDimensionNumber();

		// Set the void portion
		portion = options.getVoidPortion();

		// Set the sputtering yield
		sputteringYield = options.getSputteringYield();

		// Set the sputtering yield
		tauBursting = options.getBurstingDepth();

		// Look at if the user wants to use a regular grid in the x direction
		if (options.useRegularXGrid())
			useRegularGrid = "regular";
		else if (options.getMaterial() == "Fuel")
			useRegularGrid = "NE";
		else
			useRegularGrid = "PSI";

		// Boundary conditions in the X direction
		if (options.getMaterial() == "Fuel")
			isMirror = false;

		// Look at if the user wants to use a Chebyshev grid in the x direction
		if (options.useChebyshevGrid())
			useRegularGrid = "cheby";

		// Look at if the user wants to read in the grid in the x direction
		if (options.useReadInGrid()) {
			readInGrid = true;
			useRegularGrid = options.getGridFilename();
		}

		// Set the boundary conditions (= 1: free surface; = 0: mirror)
		leftOffset = options.getLeftBoundary();
		rightOffset = options.getRightBoundary();
		bottomOffset = options.getBottomBoundary();
		topOffset = options.getTopBoundary();
		frontOffset = options.getFrontBoundary();
		backOffset = options.getBackBoundary();

		// Should we be able to move the surface?
		auto map = options.getProcesses();
		movingSurface = map["movingSurface"];
		// Should we be able to burst bubbles?
		bubbleBursting = map["bursting"];
		// Should we be able to attenuate the modified trap mutation?
		useAttenuation = map["attenuation"];

		// Some safeguards about what to use with what
		if (leftOffset == 0
				&& (map["advec"] || map["modifiedTM"] || map["movingSurface"]
						|| map["bursting"])) {
			throw std::string(
					"\nThe left side of the grid is set to use a reflective boundary condition "
							"but you want to use processes that are intrinsically related to "
							"a free surface (advection, modified trap mutation, moving surface, bubble bursting).");
		}

		// Complains if processes that should not be used together are used
		if (map["attenuation"] && !map["modifiedTM"]) {
			throw std::string(
					"\nYou want to use the attenuation on the modified trap mutation "
							"but you are not using the modifiedTM process, it doesn't make any sense.");
		}
		if (map["modifiedTM"] && !map["reaction"]) {
			throw std::string(
					"\nYou want to use the modified trap mutation but the reaction process is not set,"
							" it doesn't make any sense.");
		}

		return;
	}

	/**
	 * Get the grid in the x direction.
	 * \see ISolverHandler.h
	 */
	std::vector<double> getXGrid() const override {
		return grid;
	}

	/**
	 * Get the step size in the y direction.
	 * \see ISolverHandler.h
	 */
	double getStepSizeY() const override {
		return hY;
	}

	/**
	 * Get the step size in the z direction.
	 * \see ISolverHandler.h
	 */
	double getStepSizeZ() const override {
		return hZ;
	}

	/**
	 * Get the number of dimensions of the problem.
	 * \see ISolverHandler.h
	 */
	int getDimension() const override {
		return dimension;
	}

	/**
	 * Get the initial vacancy concentration.
	 * \see ISolverHandler.h
	 */
	double getInitialVConc() const override {
		return initialVConc;
	}

	/**
	 * Get the sputtering yield.
	 * \see ISolverHandler.h
	 */
	double getSputteringYield() const override {
		return sputteringYield;
	}

	/**
	 * Get the depth parameter for bursting.
	 * \see ISolverHandler.h
	 */
	double getTauBursting() const override {
		return tauBursting;
	}

	/**
	 * Create the local Xe rate vector.
	 * \see ISolverHandler.h
	 */
	void createLocalNE(int a, int b = 1, int c = 1) override {
		localNE.clear();
		// Create the vector of vectors and fill it with 0.0
		for (int i = 0; i < a; i++) {
			std::vector<std::vector<std::tuple<double, double, double, double> > > tempTempVector;
			for (int j = 0; j < b; j++) {
				std::vector<std::tuple<double, double, double, double> > tempVector;
				for (int k = 0; k < c; k++) {
					tempVector.push_back(std::make_tuple(0.0, 0.0, 0.0, 0.0));
				}
				tempTempVector.push_back(tempVector);
			}
			localNE.push_back(tempTempVector);
		}
	}

	/**
	 * Set the latest value of the local Xe rate.
	 * \see ISolverHandler.h
	 */
	void setLocalXeRate(double rate, int i, int j = 0, int k = 0) override {
		std::get<0>(localNE[i][j][k]) += rate;
	}

	/**
	 * Set the whole vector of local Xe rate.
	 * \see ISolverHandler.h
	 */
	void setLocalNE(
			std::vector<
					std::vector<
							std::vector<
									std::tuple<double, double, double, double> > > > rateVector)
					override {
		localNE = rateVector;
	}

	/**
	 * Get the local Xe rate vector that needs to be passed.
	 * \see ISolverHandler.h
	 */
	std::vector<
			std::vector<std::vector<std::tuple<double, double, double, double> > > > & getLocalNE()
			override {
		return localNE;
	}

	/**
	 * Set the latest value of the Xe flux.
	 * \see ISolverHandler.h
	 */
	void setPreviousXeFlux(double flux, int i, int j = 0, int k = 0) override {
		std::get<1>(localNE[i][j][k]) = flux;
	}

	/**
	 * Set the latest value of the Xe monomer concentration.
	 * \see ISolverHandler.h
	 */
	void setMonomerConc(double conc, int i, int j = 0, int k = 0) override {
		std::get<2>(localNE[i][j][k]) = conc;
	}

	/**
	 * Set the latest value of the volume fraction.
	 * \see ISolverHandler.h
	 */
	void setVolumeFraction(double frac, int i, int j = 0, int k = 0) override {
		std::get<3>(localNE[i][j][k]) = frac;
	}

	/**
	 * Set the coordinates covered by the local grid.
	 * \see ISolverHandler.h
	 */
	void setLocalCoordinates(int xs, int xm, int ys = 0, int ym = 0, int zs = 0,
			int zm = 0) override {
		localXS = xs;
		localXM = xm;
		localYS = ys;
		localYM = ym;
		localZS = zs;
		localZM = zm;

		// Check for free surface boundaries

		// Read the parameter file
		std::ifstream paramFile;
		paramFile.open(gbFileName);
		if (paramFile.good()) {
			// Build an input stream from the string
			xolotlCore::TokenizedLineReader<int> reader;
			// Get the line
			std::string line;
			getline(paramFile, line);
			auto lineSS = std::make_shared<std::istringstream>(line);
			reader.setInputStream(lineSS);

			// Read the first line
			auto tokens = reader.loadLine();
			// And start looping on the lines
			while (tokens.size() > 0) {
				// Add the coordinates to the GB vector
				setGBLocation(tokens[0], tokens[1], tokens[2]);

				// Read the next line
				getline(paramFile, line);
				lineSS = std::make_shared<std::istringstream>(line);
				reader.setInputStream(lineSS);
				tokens = reader.loadLine();
			}
		}
	}

	/**
	 * Get the coordinates covered by the local grid.
	 * \see ISolverHandler.h
	 */
	void getLocalCoordinates(int &xs, int &xm, int &Mx, int &ys, int &ym,
			int &My, int &zs, int &zm, int &Mz) override {
		xs = localXS;
		xm = localXM;
		Mx = nX;
		ys = localYS;
		ym = localYM;
		My = nY;
		zs = localZS;
		zm = localZM;
		Mz = nZ;
	}

	/**
	 * Get the grid left offset.
	 * \see ISolverHandler.h
	 */
	int getLeftOffset() const override {
		return leftOffset;
	}

	/**
	 * Get the grid right offset.
	 * \see ISolverHandler.h
	 */
	int getRightOffset() const override {
		return rightOffset;
	}

	/**
	 * To know if the surface should be able to move.
	 * \see ISolverHandler.h
	 */
	bool moveSurface() const override {
		return movingSurface;
	}

	/**
	 * To know if the bubble bursting should be used.
	 * \see ISolverHandler.h
	 */
	bool burstBubbles() const override {
		return bubbleBursting;
	}

	/**
	 * Get the previous time.
	 * \see ISolverHandler.h
	 */
	double getPreviousTime() override {
		return previousTime;
	}

	/**
	 * Set the previous time.
	 * \see ISolverHandler.h
	 */
	void setPreviousTime(double time, bool updateFluence = false) override {
		previousTime = time;
		if (updateFluence)
			fluxHandler->computeFluence(time);
	}

	/**
	 * Get the number of Xe that went to the GB.
	 * \see ISolverHandler.h
	 */
	double getNXeGB() override {
		return nXeGB;
	}

	/**
	 * Set the number of Xe that went to the GB.
	 * \see ISolverHandler.h
	 */
	void setNXeGB(double nXe) override {
		nXeGB = nXe;
	}

	/**
	 * Get the minimum size for computing average radius.
	 * \see ISolverHandler.h
	 */
	xolotlCore::Array<int, 4> getMinSizes() const override {
		return minRadiusSizes;
	}

	/**
	 * Get the flux handler.
	 * \see ISolverHandler.h
	 */
	xolotlCore::IFluxHandler *getFluxHandler() const override {
		return fluxHandler;
	}

	/**
	 * Get the temperature handler.
	 * \see ISolverHandler.h
	 */
	xolotlCore::ITemperatureHandler *getTemperatureHandler() const override {
		return temperatureHandler;
	}

	/**
	 * Get the diffusion handler.
	 * \see ISolverHandler.h
	 */
	xolotlCore::IDiffusionHandler *getDiffusionHandler() const override {
		return diffusionHandler;
	}

	/**
	 * Get the advection handler.
	 * \see ISolverHandler.h
	 */
	xolotlCore::IAdvectionHandler *getAdvectionHandler() const override {
		return advectionHandlers[0];
	}

	/**
	 * Get the advection handlers.
	 * \see ISolverHandler.h
	 */
	std::vector<xolotlCore::IAdvectionHandler *> getAdvectionHandlers() const
			override {
		return advectionHandlers;
	}

	/**
	 * Get the modified trap-mutation handler.
	 * \see ISolverHandler.h
	 */
	xolotlCore::ITrapMutationHandler *getMutationHandler() const override {
		return mutationHandler;
	}

	/**
	 * Get the re-solution handler.
	 * \see ISolverHandler.h
	 */
	xolotlCore::IReSolutionHandler *getReSolutionHandler() const override {
		return resolutionHandler;
	}

	/**
	 * Get the heterogeneous nucleation handler.
	 * \see ISolverHandler.h
	 */
	xolotlCore::IHeterogeneousNucleationHandler *getHeterogeneousNucleationHandler() const
			override {
		return nucleationHandler;
	}

	/**
	 * Get the network.
	 * \see ISolverHandler.h
	 */
	xolotlCore::IReactionNetwork& getNetwork() const override {
		return network;
	}

	/**
	 * Get the network name.
	 * \see ISolverHandler.h
	 */
	std::string getNetworkName() const override {
		return networkName;
	}

	/**
	 * Access the random number generator
	 * The generator will have already been seeded.
	 *
	 * @return The RandomNumberGenerator object to use.
	 */
	RandomNumberGenerator<int, unsigned int>& getRNG(void) const override {
		return *rng;
	}

	/**
	 * Set the file name containing the location of GB.
	 *
	 * @param name The filename
	 */
	void setGBFileName(std::string name) override {
		gbFileName = name;
	}

	/**
	 * Get the vector containing the location of GB.
	 *
	 * @return The GB vector
	 */
	std::vector<std::tuple<int, int, int> > getGBVector() const override {
		return gbVector;
	}

	/**
	 * Set the location of one GB grid point.
	 *
	 * @param i, j, k The coordinate of the GB
	 */
	void setGBLocation(int i, int j = 0, int k = 0) override {
		// Add the coordinates to the GB vector
		if (i >= localXS && i < localXS + max(localXM, 1) && j >= localYS
				&& j < localYS + max(localYM, 1) && k >= localZS
				&& k < localZS + max(localZM, 1)) {
			gbVector.push_back(std::make_tuple(i, j, k));
		}
	}

	/**
	 * Reset the GB vector.
	 */
	void resetGBVector() override {
		gbVector.clear();
	}
}
;
//end class SolverHandler

} /* end namespace xolotlSolver */
#endif<|MERGE_RESOLUTION|>--- conflicted
+++ resolved
@@ -421,7 +421,6 @@
 	 * @param _network The reaction network to use.
 	 */
 	SolverHandler(xolotlCore::IReactionNetwork& _network) :
-<<<<<<< HEAD
 			network(_network), networkName(""), gbFileName(""), nX(0), nY(0), nZ(
 					0), hX(0.0), hY(0.0), hZ(0.0), localXS(0), localXM(0), localYS(
 					0), localYM(0), localZS(0), localZM(0), leftOffset(1), rightOffset(
@@ -431,20 +430,9 @@
 					false), bubbleBursting(false), isMirror(true), useAttenuation(
 					false), sputteringYield(0.0), fluxHandler(nullptr), temperatureHandler(
 					nullptr), diffusionHandler(nullptr), mutationHandler(
-					nullptr), resolutionHandler(nullptr), tauBursting(10.0), rngSeed(
-					0), previousTime(0.0), nXeGB(0.0) {
-=======
-			network(_network), networkName(""), nX(0), nY(0), nZ(0), hX(0.0), hY(
-					0.0), hZ(0.0), leftOffset(1), rightOffset(1), bottomOffset(
-					1), topOffset(1), frontOffset(1), backOffset(1), initialVConc(
-					0.0), electronicStoppingPower(0.0), dimension(-1), portion(
-					0.0), useRegularGrid(""), readInGrid(false), movingSurface(
-					false), bubbleBursting(false), useAttenuation(false), sputteringYield(
-					0.0), fluxHandler(nullptr), temperatureHandler(nullptr), diffusionHandler(
-					nullptr), mutationHandler(nullptr), resolutionHandler(
-					nullptr), nucleationHandler(nullptr), tauBursting(10.0), rngSeed(
-					0) {
->>>>>>> b0e46d83
+					nullptr), resolutionHandler(nullptr), nucleationHandler(
+					nullptr), tauBursting(10.0), rngSeed(0), previousTime(0.0), nXeGB(
+					0.0) {
 	}
 
 public:
