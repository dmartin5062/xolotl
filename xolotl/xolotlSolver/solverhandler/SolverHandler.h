#ifndef SOLVERHANDLER_H
#define SOLVERHANDLER_H

// Includes
#include "ISolverHandler.h"
#include <HDF5Utils.h>

namespace xolotlSolver {

/**
 * This class and its subclasses realize the ISolverHandler interface to solve the
 * advection-diffusion-reaction problem with currently supported solvers.
 */
class SolverHandler: public ISolverHandler {
protected:

	//! The name of the network file
	std::string networkName;

	//! The original network created from the network loader.
	xolotlCore::IReactionNetwork& network;

	//! Vector storing the grid in the x direction
	std::vector<double> grid;

	//! The number of grid points in the depth direction.
	int nX;

	//! The number of grid points in the Y direction.
	int nY;

	//! The number of grid points in the Z direction.
	int nZ;

	//! The grid step size in the depth direction.
	double hX;

	//! The grid step size in the y direction.
	double hY;

	//! The grid step size in the z direction.
	double hZ;

	//! The number of grid points by which the boundary condition should be shifted at the left side.
	int leftOffset;

	//! The number of grid points by which the boundary condition should be shifted at the right side.
	int rightOffset;

	//! The initial vacancy concentration.
	double initialVConc;

	//! The original flux handler created.
	xolotlCore::IFluxHandler *fluxHandler;

	//! The original temperature handler created.
	xolotlCore::ITemperatureHandler *temperatureHandler;

	//! The original diffusion handler created.
	xolotlCore::IDiffusionHandler *diffusionHandler;

	//! The vector of advection handlers.
	std::vector<xolotlCore::IAdvectionHandler *> advectionHandlers;

	//! The original modified trap-mutation handler created.
	xolotlCore::ITrapMutationHandler *mutationHandler;

	//! The number of dimensions for the problem.
	int dimension;

	//! The portion of void at the beginning of the problem.
	double portion;

	//! If the user wants to use a regular grid.
	bool useRegularGrid;

	//! If the user wants to move the surface.
	bool movingSurface;

	//! If the user wants to burst bubbles.
	bool bubbleBursting;

	//! The sputtering yield for the problem.
	double sputteringYield;

	//! The depth parameter for the bubble bursting.
	double tauBursting;

	//! Method generating the grid in the x direction
	void generateGrid(int nx, double hx, int surfacePos) {
		// Clear the grid
		grid.clear();

		// Check if the user wants a regular grid
		if (useRegularGrid) {
			// The grid will me made of nx + 1 points separated by hx nm
<<<<<<< HEAD
			for (int l = 0; l <= nx; l++) {
=======
			for (int l = 0; l <= nx + 1; l++) {
>>>>>>> ae3cf595
				grid.push_back((double) l * hx);
			}
		}
		// If it is not regular do a fine mesh close to the surface and
		// increase the step size when away from the surface
		else {
			// Initialize the value of the previous point
			double previousPoint = 0.0;

			// Loop on all the grid points
<<<<<<< HEAD
			for (int l = 0; l <= nx; l++) {
				// Add the previous point
				grid.push_back(previousPoint);
				// 0.1nm step near the surface (x < 2.5nm)
				if (l < surfacePos + 25) {
					previousPoint += 0.1;
				}
				// Then 0.25nm (2.5nm < x < 5.0nm)
				else if (l < surfacePos + 35) {
					previousPoint += 0.25;
				}
				// Then 0.5nm (5.0nm < x < 7.5nm)
				else if (l < surfacePos + 40) {
					previousPoint += 0.5;
				}
				// 1.0nm step size for all the other ones
				// (7.5nm < x)
				else {
=======
			for (int l = 0; l <= nx + 1; l++) {
				// Add the previous point
				grid.push_back(previousPoint);
				// 0.1nm step near the surface (x < 2.5nm)
				if (l < surfacePos + 26) {
					previousPoint += 0.1;
				}
				// Then 0.25nm (2.5nm < x < 5.0nm)
				else if (l < surfacePos + 36) {
					previousPoint += 0.25;
				}
				// Then 0.5nm (5.0nm < x < 7.5nm)
				else if (l < surfacePos + 41) {
					previousPoint += 0.5;
				}
				// Then 1.0nm step size (7.5nm < x < 50.5)
				else if (l < surfacePos + 84) {
>>>>>>> ae3cf595
					previousPoint += 1.0;
				}
				// Then 2.0nm step size (50.5nm < x < 100.5)
				else if (l < surfacePos + 109) {
					previousPoint += 2.0;
				}
				// Then 5.0nm step size (100.5nm < x < 150.5)
				else if (l < surfacePos + 119) {
					previousPoint += 5.0;
				}
				// Then 10.0nm step size (150.5nm < x < 300.5)
				else if (l < surfacePos + 134) {
					previousPoint += 10.0;
				}
				// Then 20.0nm step size (300.5nm < x < 500.5)
				else if (l < surfacePos + 144) {
					previousPoint += 20.0;
				}
				// Then 50.0nm step size (500.5nm < x < 1000.5)
				else if (l < surfacePos + 154) {
					previousPoint += 50.0;
				}
				// Then 100.0nm step size (1000.5nm < x)
				else {
					previousPoint += 100.0;
				}
			}
		}

		return;
	}

	/**
	 * Constructor.
	 *
	 * @param _network The reaction network to use.
	 */
	SolverHandler(xolotlCore::IReactionNetwork& _network) :
			network(_network), networkName(""), nX(0), nY(0), nZ(0), hX(0.0), hY(
					0.0), hZ(0.0), leftOffset(0), rightOffset(0), initialVConc(
					0.0), dimension(-1), portion(0.0), useRegularGrid(true), movingSurface(
					false), bubbleBursting(false), sputteringYield(0.0), fluxHandler(
					nullptr), temperatureHandler(nullptr), diffusionHandler(
					nullptr), mutationHandler(nullptr), tauBursting(10.0) {
	}

public:

	//! The Constructor
	SolverHandler() = delete;

	~SolverHandler() {
	}

	/**
	 * Initialize all the physics handlers that are needed to solve the ADR equations.
	 * \see ISolverHandler.h
	 */
	void initializeHandlers(
			std::shared_ptr<xolotlFactory::IMaterialFactory> material,
			std::shared_ptr<xolotlCore::ITemperatureHandler> tempHandler,
			xolotlCore::Options &options) {
		// Set the network loader
		networkName = options.getNetworkFilename();

		// Set the grid options
		if (options.useHDF5()) {
			// Get starting conditions from HDF5 file
			int nx = 0, ny = 0, nz = 0;
			double hx = 0.0, hy = 0.0, hz = 0.0;
			xolotlCore::HDF5Utils::readHeader(networkName, nx, hx, ny, hy, nz,
					hz);
			nX = nx, nY = ny, nZ = nz;
			hX = hx, hY = hy, hZ = hz;
		} else {
			nX = options.getNX(), nY = options.getNY(), nZ = options.getNZ();
			hX = options.getXStepSize(), hY = options.getYStepSize(), hZ =
					options.getZStepSize();
		}
<<<<<<< HEAD

		// Set the network
		network = (xolotlCore::IReactionNetwork *) networkHandler.get();
=======
>>>>>>> ae3cf595

		// Set the flux handler
		fluxHandler =
				(xolotlCore::IFluxHandler *) material->getFluxHandler().get();

		// Set the temperature handler
		temperatureHandler =
				(xolotlCore::ITemperatureHandler *) tempHandler.get();

		// Set the diffusion handler
		diffusionHandler =
				(xolotlCore::IDiffusionHandler *) material->getDiffusionHandler().get();

		// Set the advection handlers
		auto handlers = material->getAdvectionHandler();
		for (auto handler : handlers) {
			advectionHandlers.push_back(handler.get());
		}

		// Set the modified trap-mutation handler
		mutationHandler =
				(xolotlCore::ITrapMutationHandler *) material->getTrapMutationHandler().get();

		// Set the initial vacancy concentration
		initialVConc = options.getInitialVConcentration();

		// Set the number of dimension
		dimension = options.getDimensionNumber();

		// Set the void portion
		portion = options.getVoidPortion();

		// Set the sputtering yield
		sputteringYield = options.getSputteringYield();

		// Set the sputtering yield
		tauBursting = options.getBurstingDepth();

		// Look at if the user wants to use a regular grid in the x direction
		useRegularGrid = options.useRegularXGrid();

		// Set the boundary conditions (= 1: free surface; = 0: mirror)
		leftOffset = options.getLeftBoundary();
		rightOffset = options.getRightBoundary();

		// Should we be able to move the surface?
		auto map = options.getProcesses();
		movingSurface = map["movingSurface"];
		// Should we be able to burst bubble?
		bubbleBursting = map["bursting"];

		// Some safeguards about what to use with what
		if (leftOffset == 0
				&& (map["advec"] || map["modifiedTM"] || map["movingSurface"]
						|| map["bursting"])) {
			throw std::string(
					"\nThe left side of the grid is set to use a reflective boundary condition "
							"but you want to use processes that are intrinsically related to "
							"a free surface (advection, modified trap mutation, moving surface, bubble bursting).");
		}

		// Complains if processes that should not be used together are used
		if (map["attenuation"] && !map["modifiedTM"]) {
			throw std::string(
					"\nYou want to use the attenuation on the modified trap mutation "
							"but you are not using the modifiedTM process, it doesn't make any sense.");
		}
		if (map["modifiedTM"] && !map["reaction"]) {
			throw std::string(
					"\nYou want to use the modified trap mutation but the reaction process is not set,"
							" it doesn't make any sense.");
		}

		return;
	}

	/**
	 * Get the grid in the x direction.
	 * \see ISolverHandler.h
	 */
	std::vector<double> getXGrid() const {
		return grid;
	}

	/**
	 * Get the step size in the y direction.
	 * \see ISolverHandler.h
	 */
	double getStepSizeY() const {
		return hY;
	}

	/**
	 * Get the step size in the z direction.
	 * \see ISolverHandler.h
	 */
	double getStepSizeZ() const {
		return hZ;
	}

	/**
	 * Get the number of dimensions of the problem.
	 * \see ISolverHandler.h
	 */
	int getDimension() const {
		return dimension;
	}

	/**
	 * Get the initial vacancy concentration.
	 * \see ISolverHandler.h
	 */
	double getInitialVConc() const {
		return initialVConc;
	}

	/**
	 * Get the sputtering yield.
	 * \see ISolverHandler.h
	 */
	double getSputteringYield() const {
		return sputteringYield;
	}

	/**
	 * Get the depth parameter for bursting.
	 * \see ISolverHandler.h
	 */
	double getTauBursting() const {
		return tauBursting;
	}

	/**
	 * To know if the surface should be able to move.
	 * \see ISolverHandler.h
	 */
	bool moveSurface() const {
		return movingSurface;
	}

	/**
	 * To know if the bubble bursting should be used.
	 * \see ISolverHandler.h
	 */
	bool burstBubbles() const {
		return bubbleBursting;
	}

	/**
	 * Get the flux handler.
	 * \see ISolverHandler.h
	 */
	xolotlCore::IFluxHandler *getFluxHandler() const {
		return fluxHandler;
	}

	/**
	 * Get the temperature handler.
	 * \see ISolverHandler.h
	 */
	virtual xolotlCore::ITemperatureHandler *getTemperatureHandler() const {
		return temperatureHandler;
	}

	/**
	 * Get the advection handler.
	 * \see ISolverHandler.h
	 */
	xolotlCore::IAdvectionHandler *getAdvectionHandler() const {
		return advectionHandlers[0];
	}

	/**
	 * Get the advection handlers.
	 * \see ISolverHandler.h
	 */
	std::vector<xolotlCore::IAdvectionHandler *> getAdvectionHandlers() const {
		return advectionHandlers;
	}

	/**
	 * Get the modified trap-mutation handler.
	 * \see ISolverHandler.h
	 */
	xolotlCore::ITrapMutationHandler *getMutationHandler() const {
		return mutationHandler;
	}

	/**
	 * Get the network.
	 * \see ISolverHandler.h
	 */
	xolotlCore::IReactionNetwork& getNetwork() const {
		return network;
	}

	/**
	 * Get the network name.
	 * \see ISolverHandler.h
	 */
	std::string getNetworkName() const {
		return networkName;
	}

}
;
//end class SolverHandler

} /* end namespace xolotlSolver */
#endif<|MERGE_RESOLUTION|>--- conflicted
+++ resolved
@@ -94,11 +94,7 @@
 		// Check if the user wants a regular grid
 		if (useRegularGrid) {
 			// The grid will me made of nx + 1 points separated by hx nm
-<<<<<<< HEAD
-			for (int l = 0; l <= nx; l++) {
-=======
 			for (int l = 0; l <= nx + 1; l++) {
->>>>>>> ae3cf595
 				grid.push_back((double) l * hx);
 			}
 		}
@@ -109,26 +105,6 @@
 			double previousPoint = 0.0;
 
 			// Loop on all the grid points
-<<<<<<< HEAD
-			for (int l = 0; l <= nx; l++) {
-				// Add the previous point
-				grid.push_back(previousPoint);
-				// 0.1nm step near the surface (x < 2.5nm)
-				if (l < surfacePos + 25) {
-					previousPoint += 0.1;
-				}
-				// Then 0.25nm (2.5nm < x < 5.0nm)
-				else if (l < surfacePos + 35) {
-					previousPoint += 0.25;
-				}
-				// Then 0.5nm (5.0nm < x < 7.5nm)
-				else if (l < surfacePos + 40) {
-					previousPoint += 0.5;
-				}
-				// 1.0nm step size for all the other ones
-				// (7.5nm < x)
-				else {
-=======
 			for (int l = 0; l <= nx + 1; l++) {
 				// Add the previous point
 				grid.push_back(previousPoint);
@@ -146,7 +122,6 @@
 				}
 				// Then 1.0nm step size (7.5nm < x < 50.5)
 				else if (l < surfacePos + 84) {
->>>>>>> ae3cf595
 					previousPoint += 1.0;
 				}
 				// Then 2.0nm step size (50.5nm < x < 100.5)
@@ -226,12 +201,6 @@
 			hX = options.getXStepSize(), hY = options.getYStepSize(), hZ =
 					options.getZStepSize();
 		}
-<<<<<<< HEAD
-
-		// Set the network
-		network = (xolotlCore::IReactionNetwork *) networkHandler.get();
-=======
->>>>>>> ae3cf595
 
 		// Set the flux handler
 		fluxHandler =
