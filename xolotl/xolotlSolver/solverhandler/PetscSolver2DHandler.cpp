--- conflicted
+++ resolved
@@ -13,7 +13,6 @@
 	// Degrees of freedom is the total number of clusters in the network
 	const int dof = network.getDOF();
 
-<<<<<<< HEAD
 	/* - - - - - - - - - - - - - - - - - - - - - - - - - - - - - - - - - - -
 	 Create distributed array (DMDA) to manage parallel grid and vectors
 	 - - - - - - - - - - - - - - - - - - - - - - - - - - - - - - - - - - - */
@@ -42,8 +41,6 @@
 	checkPetscError(ierr,
 			"PetscSolver2DHandler::createSolverContext: DMSetUp failed.");
 
-=======
->>>>>>> 5eca44f2
 	// Set the position of the surface
 	for (int j = 0; j < nY; j++) {
 		surfacePosition.push_back(0);
@@ -83,22 +80,6 @@
 		}
 		std::cout << std::endl;
 	}
-
-	/* - - - - - - - - - - - - - - - - - - - - - - - - - - - - - - - - - - -
-	 Create distributed array (DMDA) to manage parallel grid and vectors
-	 - - - - - - - - - - - - - - - - - - - - - - - - - - - - - - - - - - - */
-
-	ierr = DMDACreate2d(PETSC_COMM_WORLD, DM_BOUNDARY_MIRROR,
-			DM_BOUNDARY_PERIODIC, DMDA_STENCIL_STAR, nX, nY, PETSC_DECIDE,
-			PETSC_DECIDE, dof, 1, NULL, NULL, &da);
-	checkPetscError(ierr, "PetscSolver2DHandler::createSolverContext: "
-			"DMDACreate2d failed.");
-	ierr = DMSetFromOptions(da);
-	checkPetscError(ierr,
-			"PetscSolver2DHandler::createSolverContext: DMSetFromOptions failed.");
-	ierr = DMSetUp(da);
-	checkPetscError(ierr,
-			"PetscSolver2DHandler::createSolverContext: DMSetUp failed.");
 
 	// Initialize the surface of the first advection handler corresponding to the
 	// advection toward the surface (or a dummy one if it is deactivated)
@@ -132,13 +113,16 @@
 	// Get the local boundaries
 	PetscInt xs, xm, ys, ym;
 	ierr = DMDAGetCorners(da, &xs, &ys, NULL, &xm, &ym, NULL);
-	checkPetscError(ierr, "PetscSolver2DHandler::initializeConcentration: "
+	checkPetscError(ierr, "PetscSolver2DHandler::createSolverContext: "
 			"DMDAGetCorners failed.");
+	// Set it in the handler
+	setLocalCoordinates(xs, xm, ys, ym);
 
 	// Initialize the modified trap-mutation handler because it adds connectivity
-	mutationHandler->initialize(network, xm, xs, ym, hY, ys);
+	mutationHandler->initialize(network, localXM, localXS, localYM, hY,
+			localYS);
 	mutationHandler->initializeIndex2D(surfacePosition, network,
-			advectionHandlers, grid, xm, xs, ym, hY, ys);
+			advectionHandlers, grid, localXM, localXS, localYM, hY, localYS);
 
 	// Initialize the re-solution handler here
 	// because it adds connectivity
@@ -176,14 +160,6 @@
 	ierr = DMDAVecGetArrayDOF(da, C, &concentrations);
 	checkPetscError(ierr, "PetscSolver2DHandler::initializeConcentration: "
 			"DMDAVecGetArrayDOF failed.");
-
-	// Get the local boundaries
-	PetscInt xs, xm, ys, ym;
-	ierr = DMDAGetCorners(da, &xs, &ys, NULL, &xm, &ym, NULL);
-	checkPetscError(ierr, "PetscSolver2DHandler::initializeConcentration: "
-			"DMDAGetCorners failed.");
-	// Set it in the handler
-	setLocalCoordinates(xs, xm, ys, ym);
 
 	// Initialize the last temperature at each grid point on this process
 	for (int i = 0; i < localXM + 2; i++) {
@@ -208,12 +184,12 @@
 	fluxHandler->initializeFluxHandler(network, surfacePosition[0], grid);
 
 	// Initialize the grid for the diffusion
-	diffusionHandler->initializeDiffusionGrid(advectionHandlers, grid, xm, xs,
-			ym, hY, ys);
+	diffusionHandler->initializeDiffusionGrid(advectionHandlers, grid, localXM,
+			localXS, localYM, hY, localYS);
 
 	// Initialize the grid for the advection
-	advectionHandlers[0]->initializeAdvectionGrid(advectionHandlers, grid, xm,
-			xs, ym, hY, ys);
+	advectionHandlers[0]->initializeAdvectionGrid(advectionHandlers, grid,
+			localXM, localXS, localYM, hY, localYS);
 
 	// Pointer for the concentration vector at a specific grid point
 	PetscScalar *concOffset = nullptr;
@@ -238,14 +214,11 @@
 			}
 
 			// Temperature
-<<<<<<< HEAD
-			xolotlCore::NDPoint<3> gridPosition { (grid[i + 1]
-=======
-			xolotlCore::Point<3> gridPosition { ((grid[i] + grid[i + 1]) / 2.0
->>>>>>> 5eca44f2
-					- grid[surfacePosition[j] + 1])
-					/ (grid[grid.size() - 1] - grid[surfacePosition[j] + 1]),
-					0.0, 0.0 };
+			xolotlCore::NDPoint < 3
+					> gridPosition { ((grid[i] + grid[i + 1]) / 2.0
+							- grid[surfacePosition[j] + 1])
+							/ (grid[grid.size() - 1]
+									- grid[surfacePosition[j] + 1]), 0.0, 0.0 };
 			concOffset[dof - 1] = temperatureHandler->getTemperature(
 					gridPosition, 0.0);
 
@@ -547,11 +520,7 @@
 			totalAtomConc = 0.0;
 			auto xolotlComm = xolotlCore::MPIUtils::getMPIComm();
 			MPI_Allreduce(&atomConc, &totalAtomConc, 1, MPI_DOUBLE, MPI_SUM,
-<<<<<<< HEAD
 					xolotlComm);
-=======
-					MPI_COMM_WORLD);
->>>>>>> 5eca44f2
 
 			// Set the disappearing rate in the modified TM handler
 			mutationHandler->updateDisappearingRate(totalAtomConc);
@@ -664,34 +633,21 @@
 
 			// ---- Compute diffusion over the locally owned part of the grid -----
 			diffusionHandler->computeDiffusion(network, concVector,
-<<<<<<< HEAD
-					updatedConcOffset, grid[xi + 1] - grid[xi],
-					grid[xi + 2] - grid[xi + 1], xi, localXS, sy, yj);
-=======
-					updatedConcOffset, hxLeft, hxRight, xi - xs, sy, yj - ys);
->>>>>>> 5eca44f2
+					updatedConcOffset, hxLeft, hxRight, xi - localXS, sy,
+					yj - localYS);
 
 			// ---- Compute advection over the locally owned part of the grid -----
 			// Set the grid position
 			gridPosition[0] = (grid[xi] + grid[xi + 1]) / 2.0 - grid[1];
 			for (int i = 0; i < advectionHandlers.size(); i++) {
 				advectionHandlers[i]->computeAdvection(network, gridPosition,
-<<<<<<< HEAD
-						concVector, updatedConcOffset, grid[xi + 1] - grid[xi],
-						grid[xi + 2] - grid[xi + 1], xi, localXS, hY, yj);
-=======
-						concVector, updatedConcOffset, hxLeft, hxRight, xi - xs,
-						hY, yj - ys);
->>>>>>> 5eca44f2
+						concVector, updatedConcOffset, hxLeft, hxRight,
+						xi - localXS, hY, yj - localYS);
 			}
 
 			// ----- Compute the modified trap-mutation over the locally owned part of the grid -----
 			mutationHandler->computeTrapMutation(network, concOffset,
-<<<<<<< HEAD
-					updatedConcOffset, xi, localXS, yj);
-=======
-					updatedConcOffset, xi - xs, yj - ys);
->>>>>>> 5eca44f2
+					updatedConcOffset, xi - localXS, yj - localYS);
 
 			// ----- Compute the re-solution over the locally owned part of the grid -----
 			resolutionHandler->computeReSolution(network, concOffset,
@@ -780,17 +736,13 @@
 				grid[surfacePosition[yj] + 1] - grid[1]);
 		temperatureHandler->updateSurfacePosition(surfacePosition[yj]);
 
-<<<<<<< HEAD
 		for (int xi = localXS; xi < localXS + localXM; xi++) {
-=======
-		for (PetscInt xi = xs; xi < xs + xm; xi++) {
 			// Compute the left and right hx
 			double hxLeft = (grid[xi + 1] - grid[xi - 1]) / 2.0, hxRight =
 					(grid[xi + 2] - grid[xi]) / 2.0;
 			if (xi - 1 < 0)
 				hxLeft = grid[xi + 1] - grid[xi];
 
->>>>>>> 5eca44f2
 			// Heat condition
 			if (xi == surfacePosition[yj]) {
 				// Get the partial derivatives for the temperature
@@ -911,12 +863,8 @@
 
 			// Get the partial derivatives for the diffusion
 			diffusionHandler->computePartialsForDiffusion(network, diffVals,
-<<<<<<< HEAD
-					diffIndices, grid[xi + 1] - grid[xi],
-					grid[xi + 2] - grid[xi + 1], xi, localXS, sy, yj);
-=======
-					diffIndices, hxLeft, hxRight, xi - xs, sy, yj - ys);
->>>>>>> 5eca44f2
+					diffIndices, hxLeft, hxRight, xi - localXS, sy,
+					yj - localYS);
 
 			// Loop on the number of diffusion cluster to set the values in the Jacobian
 			for (int i = 0; i < nDiff; i++) {
@@ -955,14 +903,8 @@
 			gridPosition[0] = (grid[xi] + grid[xi + 1]) / 2.0 - grid[1];
 			for (int l = 0; l < advectionHandlers.size(); l++) {
 				advectionHandlers[l]->computePartialsForAdvection(network,
-<<<<<<< HEAD
-						advecVals, advecIndices, gridPosition,
-						grid[xi + 1] - grid[xi], grid[xi + 2] - grid[xi + 1],
-						xi, localXS, hY, yj);
-=======
 						advecVals, advecIndices, gridPosition, hxLeft, hxRight,
-						xi - xs, hY, yj - ys);
->>>>>>> 5eca44f2
+						xi - localXS, hY, yj - localYS);
 
 				// Get the stencil indices to know where to put the partial derivatives in the Jacobian
 				auto advecStencil =
@@ -1083,11 +1025,7 @@
 			totalAtomConc = 0.0;
 			auto xolotlComm = xolotlCore::MPIUtils::getMPIComm();
 			MPI_Allreduce(&atomConc, &totalAtomConc, 1, MPI_DOUBLE, MPI_SUM,
-<<<<<<< HEAD
 					xolotlComm);
-=======
-					MPI_COMM_WORLD);
->>>>>>> 5eca44f2
 
 			// Set the disappearing rate in the modified TM handler
 			mutationHandler->updateDisappearingRate(totalAtomConc);
@@ -1191,11 +1129,8 @@
 
 			// Compute the partial derivative from modified trap-mutation at this grid point
 			int nMutating = mutationHandler->computePartialsForTrapMutation(
-<<<<<<< HEAD
-					network, mutationVals, mutationIndices, xi, localXS, yj);
-=======
-					network, mutationVals, mutationIndices, xi - xs, yj - ys);
->>>>>>> 5eca44f2
+					network, mutationVals, mutationIndices, xi - localXS,
+					yj - localYS);
 
 			// Loop on the number of helium undergoing trap-mutation to set the values
 			// in the Jacobian
