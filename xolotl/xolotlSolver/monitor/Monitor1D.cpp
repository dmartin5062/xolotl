// Includes
#include "PetscSolver.h"
#include <xolotlPerf.h>
#include <VizHandlerRegistryFactory.h>
#include <PlotType.h>
#include <CvsXDataProvider.h>
#include <CvsXYDataProvider.h>
#include <LabelProvider.h>
#include <Constants.h>
#include <petscts.h>
#include <petscsys.h>
#include <sstream>
#include <fstream>
#include <iostream>
#include <iomanip>
#include <vector>
#include <memory>
#include <NESuperCluster.h>
#include <PSISuperCluster.h>
#include <FeSuperCluster.h>
#include <NEClusterReactionNetwork.h>
#include <PSIClusterReactionNetwork.h>
#include <FeClusterReactionNetwork.h>
#include <MathUtils.h>
#include <MPIUtils.h>
#include "RandomNumberGenerator.h"
#include "xolotlCore/io/XFile.h"
#include "xolotlSolver/monitor/Monitor.h"

namespace xperf = xolotlPerf;

namespace xolotlSolver {

// Declaration of the functions defined in Monitor.cpp
extern PetscErrorCode checkTimeStep(TS ts);
extern PetscErrorCode monitorTime(TS ts, PetscInt timestep, PetscReal time,
		Vec solution, void *ictx);
extern PetscErrorCode computeFluence(TS ts, PetscInt timestep, PetscReal time,
		Vec solution, void *ictx);
extern PetscErrorCode monitorPerf(TS ts, PetscInt timestep, PetscReal time,
		Vec solution, void *ictx);

// Declaration of the variables defined in Monitor.cpp
extern std::shared_ptr<xolotlViz::IPlot> perfPlot;
extern double previousTime;
extern double timeStepThreshold;

//! The pointer to the plot used in monitorScatter1D.
std::shared_ptr<xolotlViz::IPlot> scatterPlot1D;
//! The pointer to the series plot used in monitorSeries1D.
std::shared_ptr<xolotlViz::IPlot> seriesPlot1D;
//! The pointer to the 2D plot used in MonitorSurface.
std::shared_ptr<xolotlViz::IPlot> surfacePlot1D;
//! The variable to store the interstitial flux at the previous time step.
double previousIFlux1D = 0.0;
//! The variable to store the total number of interstitials going through the surface.
double nInterstitial1D = 0.0;
//! The variable to store the helium flux at the previous time step.
double previousHeFlux1D = 0.0;
//! The variable to store the total number of helium going through the bottom.
double nHelium1D = 0.0;
//! The variable to store the xenon flux at the previous time step.
std::vector<double> previousXeFlux1D;
//! The variable to store the total number of xenon going through the GB.
double nXenon1D = 0.0;
//! The variable to store the deuterium flux at the previous time step.
double previousDFlux1D = 0.0;
//! The variable to store the total number of deuterium going through the bottom.
double nDeuterium1D = 0.0;
//! The variable to store the tritium flux at the previous time step.
double previousTFlux1D = 0.0;
//! The variable to store the total number of tritium going through the bottom.
double nTritium1D = 0.0;
//! The variable to store the sputtering yield at the surface.
double sputteringYield1D = 0.0;
//! How often HDF5 file is written
PetscReal hdf5Stride1D = 0.0;
//! Previous time for HDF5
PetscInt hdf5Previous1D = 0;
//! How often negative concentrations are checked
PetscReal negStride1D = 0.0;
//! Previous time for negative concentration
PetscInt negPrevious1D = 0;
//! HDF5 output file name
std::string hdf5OutputName1D = "xolotlStop.h5";
// Declare the vector that will store the Id of the helium clusters
std::vector<int> indices1D;
// Declare the vector that will store the weight of the helium clusters
// (their He composition)
std::vector<int> weights1D;
// Declare the vector that will store the radii of bubbles
std::vector<double> radii1D;
// Variable to indicate whether or not the fact that the concentration of the biggest
// cluster in the network is higher than 1.0e-16 should be printed.
// Becomes false once it is printed.
bool printMaxClusterConc1D = true;
// The vector of depths at which bursting happens
std::vector<int> depthPositions1D;

// Timers
std::shared_ptr<xperf::ITimer> initTimer;
std::shared_ptr<xperf::ITimer> checkNegativeTimer;
std::shared_ptr<xperf::ITimer> tridynTimer;
std::shared_ptr<xperf::ITimer> startStopTimer;
std::shared_ptr<xperf::ITimer> heRetentionTimer;
std::shared_ptr<xperf::ITimer> xeRetentionTimer;
std::shared_ptr<xperf::ITimer> heConcTimer;
std::shared_ptr<xperf::ITimer> cumHeTimer;
std::shared_ptr<xperf::ITimer> scatterTimer;
std::shared_ptr<xperf::ITimer> seriesTimer;
std::shared_ptr<xperf::ITimer> surfaceTimer;
std::shared_ptr<xperf::ITimer> meanSizeTimer;
std::shared_ptr<xperf::ITimer> maxClusterConcTimer;
std::shared_ptr<xperf::ITimer> eventFuncTimer;
std::shared_ptr<xperf::ITimer> postEventFuncTimer;

#undef __FUNCT__
#define __FUNCT__ Actual__FUNCT__("xolotlSolver", "checkNegative1D")
/**
 * This is a monitoring method that looks at if there are negative concentrations at each time step.
 */
PetscErrorCode checkNegative1D(TS ts, PetscInt timestep, PetscReal time,
		Vec solution, void *) {

	xperf::ScopedTimer myTimer(checkNegativeTimer);

	// Initial declaration
	PetscErrorCode ierr;
	const double **solutionArray, *gridPointSolution;
	PetscInt xs, xm, Mx;

	PetscFunctionBeginUser;

	// Compute the dt
	double dt = time - previousTime;

	// Don't do anything if it is not on the stride
	if ((int) ((time + dt / 10.0) / negStride1D) <= negPrevious1D
			&& negStride1D > 0.0)
		PetscFunctionReturn(0);

	// Update the previous time
	negPrevious1D++;

	// Get the MPI communicator
	auto xolotlComm = xolotlCore::MPIUtils::getMPIComm();

	// Get the number of processes
	int worldSize;
	MPI_Comm_size(xolotlComm, &worldSize);

	// Gets the process ID (important when it is running in parallel)
	int procId;
	MPI_Comm_rank(xolotlComm, &procId);

	// Get the da from ts
	DM da;
	ierr = TSGetDM(ts, &da);
	CHKERRQ(ierr);

	// Get the solutionArray
	ierr = DMDAVecGetArrayDOFRead(da, solution, &solutionArray);
	CHKERRQ(ierr);

	// Get the corners of the grid
	ierr = DMDAGetCorners(da, &xs, NULL, NULL, &xm, NULL, NULL);
	CHKERRQ(ierr);
	// Get the size of the total grid
	ierr = DMDAGetInfo(da, PETSC_IGNORE, &Mx, PETSC_IGNORE, PETSC_IGNORE,
			PETSC_IGNORE, PETSC_IGNORE, PETSC_IGNORE, PETSC_IGNORE,
			PETSC_IGNORE, PETSC_IGNORE, PETSC_IGNORE, PETSC_IGNORE,
			PETSC_IGNORE);
	CHKERRQ(ierr);

	// Get the solver handler
	auto& solverHandler = PetscSolver::getSolverHandler();

	// Get the network and dof
	auto& network = solverHandler.getNetwork();
	const int nClusters = network.size();

	// Loop on the full grid
	for (PetscInt i = 0; i < Mx; i++) {

		// If it is the locally owned part of the grid
		if (i >= xs && i < xs + xm) {
			// Get the pointer to the beginning of the solution data for this grid point
			gridPointSolution = solutionArray[i];

			// Loop on the concentrations
			for (int l = 0; l < nClusters; l++) {
				if (gridPointSolution[l] < -1.0e-14) {
					std::cout << "Negative concentration: "
							<< gridPointSolution[l] << " at xi: " << i
							<< ", cluster ID: " << l + 1 << std::endl;
				}
			}
		}
	}

	// Restore the solutionArray
	ierr = DMDAVecRestoreArrayDOFRead(da, solution, &solutionArray);
	CHKERRQ(ierr);

	PetscFunctionReturn(0);
}

#undef __FUNCT__
#define __FUNCT__ Actual__FUNCT__("xolotlSolver", "computeTRIDYN1D")
/**
 * This is a monitoring method that will compute the data to send to TRIDYN
 */
PetscErrorCode computeTRIDYN1D(TS ts, PetscInt timestep, PetscReal time,
		Vec solution, void *ictx) {

	xperf::ScopedTimer myTimer(tridynTimer);

	// Initial declarations
	PetscErrorCode ierr;
	PetscInt xs, xm;

	PetscFunctionBeginUser;

	// Get the MPI communicator
	auto xolotlComm = xolotlCore::MPIUtils::getMPIComm();

	// Get the number of processes
	int worldSize;
	MPI_Comm_size(xolotlComm, &worldSize);

	// Gets the process ID
	int procId;
	MPI_Comm_rank(xolotlComm, &procId);

	// Get the solver handler
	auto& solverHandler = PetscSolver::getSolverHandler();

	// Get the network
	auto& network = solverHandler.getNetwork();
	int dof = network.getDOF();

	// Get the position of the surface
	int surfacePos = solverHandler.getSurfacePosition();

	// Get the da from ts
	DM da;
	ierr = TSGetDM(ts, &da);
	CHKERRQ(ierr);

	// Get the corners of the grid
	ierr = DMDAGetCorners(da, &xs, NULL, NULL, &xm, NULL, NULL);
	CHKERRQ(ierr);

	// Get the total size of the grid
	PetscInt Mx;
	ierr = DMDAGetInfo(da, PETSC_IGNORE, &Mx, PETSC_IGNORE, PETSC_IGNORE,
			PETSC_IGNORE, PETSC_IGNORE, PETSC_IGNORE, PETSC_IGNORE,
			PETSC_IGNORE, PETSC_IGNORE, PETSC_IGNORE, PETSC_IGNORE,
			PETSC_IGNORE);
	CHKERRQ(ierr);

	// Get the physical grid
	auto grid = solverHandler.getXGrid();

	// Get the array of concentration
	PetscReal **solutionArray;
	ierr = DMDAVecGetArrayDOFRead(da, solution, &solutionArray);
	CHKERRQ(ierr);

	// Save current concentrations as an HDF5 file.
	//
	// First create the file for parallel file access.
	std::ostringstream tdFileStr;
	tdFileStr << "TRIDYN_" << timestep << ".h5";
	xolotlCore::HDF5File tdFile(tdFileStr.str(),
			xolotlCore::HDF5File::AccessMode::CreateOrTruncateIfExists,
			xolotlComm, true);

	// Define a dataset for concentrations.
	// Everyone must create the dataset with the same shape.
	constexpr auto numConcSpecies = 5;
	constexpr auto numValsPerGridpoint = numConcSpecies + 2;
	const auto firstIdxToWrite = (surfacePos + 1);
	const auto numGridpointsWithConcs = (Mx - firstIdxToWrite);
	xolotlCore::HDF5File::SimpleDataSpace<2>::Dimensions concsDsetDims = {
			(hsize_t) numGridpointsWithConcs, numValsPerGridpoint };
	xolotlCore::HDF5File::SimpleDataSpace<2> concsDsetSpace(concsDsetDims);

	const std::string concsDsetName = "concs";
	xolotlCore::HDF5File::DataSet<double> concsDset(tdFile, concsDsetName,
			concsDsetSpace);

	// Specify the concentrations we will write.
	// We only consider our own grid points.
	const auto myFirstIdxToWrite = std::max(xs, firstIdxToWrite);
	auto myEndIdx = (xs + xm);  // "end" in the C++ sense; i.e., one-past-last
	auto myNumPointsToWrite =
			(myEndIdx > myFirstIdxToWrite) ? (myEndIdx - myFirstIdxToWrite) : 0;
	xolotlCore::HDF5File::DataSet<double>::DataType2D<numValsPerGridpoint> myConcs(
			myNumPointsToWrite);

	for (auto xi = myFirstIdxToWrite; xi < myEndIdx; ++xi) {

		if (xi >= firstIdxToWrite) {

			// Determine current gridpoint value.
			double x = grid[xi + 1] - grid[1];

			// Access the solution data for this grid point.
			auto gridPointSolution = solutionArray[xi];

			// Update the concentration in the network
			network.updateConcentrationsFromArray(gridPointSolution);

			// Get the total concentrations at this grid point
			auto currIdx = xi - myFirstIdxToWrite;
			myConcs[currIdx][0] = (x - (grid[surfacePos + 1] - grid[1]));
			myConcs[currIdx][1] = network.getTotalAtomConcentration(0);
			myConcs[currIdx][2] = network.getTotalAtomConcentration(1);
			myConcs[currIdx][3] = network.getTotalAtomConcentration(2);
			myConcs[currIdx][4] = network.getTotalVConcentration();
			myConcs[currIdx][5] = network.getTotalIConcentration();
			myConcs[currIdx][6] = gridPointSolution[dof - 1];
		}
	}

	// Write the concs dataset in parallel.
	// (We write only our part.)
	concsDset.parWrite2D<numValsPerGridpoint>(xolotlComm,
			myFirstIdxToWrite - firstIdxToWrite, myConcs);

	// Restore the solutionArray
	ierr = DMDAVecRestoreArrayDOFRead(da, solution, &solutionArray);
	CHKERRQ(ierr);

	PetscFunctionReturn(0);
}

#undef __FUNCT__
#define __FUNCT__ Actual__FUNCT__("xolotlSolver", "startStop1D")
/**
 * This is a monitoring method that update an hdf5 file at each time step.
 */
PetscErrorCode startStop1D(TS ts, PetscInt timestep, PetscReal time,
		Vec solution, void *) {

	xperf::ScopedTimer myTimer(startStopTimer);

	// Initial declaration
	PetscErrorCode ierr;
	const double **solutionArray, *gridPointSolution;
	PetscInt xs, xm, Mx;

	PetscFunctionBeginUser;

	// Compute the dt
	double dt = time - previousTime;

	// Don't do anything if it is not on the stride
	if (((int) ((time + dt / 10.0) / hdf5Stride1D) <= hdf5Previous1D)
			&& timestep > 0) {
		PetscFunctionReturn(0);
	}

	// Update the previous time
	if ((int) ((time + dt / 10.0) / hdf5Stride1D) > hdf5Previous1D)
		hdf5Previous1D++;

	// Gets the process ID (important when it is running in parallel)
	auto xolotlComm = xolotlCore::MPIUtils::getMPIComm();
	int procId;
	MPI_Comm_rank(xolotlComm, &procId);

	// Get the da from ts
	DM da;
	ierr = TSGetDM(ts, &da);
	CHKERRQ(ierr);

	// Get the solutionArray
	ierr = DMDAVecGetArrayDOFRead(da, solution, &solutionArray);
	CHKERRQ(ierr);

	// Get the corners of the grid
	ierr = DMDAGetCorners(da, &xs, NULL, NULL, &xm, NULL, NULL);
	CHKERRQ(ierr);
	// Get the size of the total grid
	ierr = DMDAGetInfo(da, PETSC_IGNORE, &Mx, PETSC_IGNORE, PETSC_IGNORE,
			PETSC_IGNORE, PETSC_IGNORE, PETSC_IGNORE, PETSC_IGNORE,
			PETSC_IGNORE, PETSC_IGNORE, PETSC_IGNORE, PETSC_IGNORE,
			PETSC_IGNORE);
	CHKERRQ(ierr);

	// Get the solver handler
	auto& solverHandler = PetscSolver::getSolverHandler();

	// Get the network and dof
	auto& network = solverHandler.getNetwork();
	const int dof = network.getDOF();

	// Create an array for the concentration
	double concArray[dof][2];

	// Get the position of the surface
	int surfacePos = solverHandler.getSurfacePosition();

	// Open the existing HDF5 file
	xolotlCore::XFile checkpointFile(hdf5OutputName1D, xolotlComm,
			xolotlCore::XFile::AccessMode::OpenReadWrite);

	// Get the current time step
	double currentTimeStep;
	ierr = TSGetTimeStep(ts, &currentTimeStep);
	CHKERRQ(ierr);

	// Add a concentration time step group for the current time step.
	auto concGroup = checkpointFile.getGroup<
			xolotlCore::XFile::ConcentrationGroup>();
	assert(concGroup);
	auto tsGroup = concGroup->addTimestepGroup(timestep, time, previousTime,
			currentTimeStep);

	if (solverHandler.moveSurface()) {
		// Write the surface positions and the associated interstitial quantities
		// in the concentration sub group
		tsGroup->writeSurface1D(surfacePos, nInterstitial1D, previousIFlux1D);
	}

	// Write the bottom impurity information if the bottom is a free surface
	if (solverHandler.getRightOffset() == 1)
		tsGroup->writeBottom1D(nHelium1D, previousHeFlux1D, nDeuterium1D,
				previousDFlux1D, nTritium1D, previousTFlux1D);

	// Determine the concentration values we will write.
	// We only examine and collect the grid points we own.
	// TODO measure impact of us building the flattened representation
	// rather than a ragged 2D representation.
	XFile::TimestepGroup::Concs1DType concs(xm);
	for (auto i = 0; i < xm; ++i) {

		// Access the solution data for the current grid point.
		auto gridPointSolution = solutionArray[xs + i];

		for (auto l = 0; l < dof; ++l) {
			if (std::fabs(gridPointSolution[l]) > 1.0e-16) {
				concs[i].emplace_back(l, gridPointSolution[l]);
			}
		}
	}

	// Write our concentration data to the current timestep group
	// in the HDF5 file.
	// We only write the data for the grid points we own.
	tsGroup->writeConcentrations(checkpointFile, xs, concs);

	// Restore the solutionArray
	ierr = DMDAVecRestoreArrayDOFRead(da, solution, &solutionArray);
	CHKERRQ(ierr);

	ierr = computeTRIDYN1D(ts, timestep, time, solution, NULL);
	CHKERRQ(ierr);

	PetscFunctionReturn(0);
}

#undef __FUNCT__
#define __FUNCT__ Actual__FUNCT__("xolotlSolver", "computeHeliumRetention1D")
/**
 * This is a monitoring method that will compute the helium retention
 */
PetscErrorCode computeHeliumRetention1D(TS ts, PetscInt, PetscReal time,
		Vec solution, void *) {

	xperf::ScopedTimer myTimer(heRetentionTimer);

	// Initial declarations
	PetscErrorCode ierr;
	PetscInt xs, xm;

	PetscFunctionBeginUser;

	// Get the solver handler
	auto& solverHandler = PetscSolver::getSolverHandler();

	// Get the flux handler that will be used to know the fluence
	auto fluxHandler = solverHandler.getFluxHandler();

	// Get the da from ts
	DM da;
	ierr = TSGetDM(ts, &da);
	CHKERRQ(ierr);

	// Get the corners of the grid
	ierr = DMDAGetCorners(da, &xs, NULL, NULL, &xm, NULL, NULL);
	CHKERRQ(ierr);

	// Get the total size of the grid
	PetscInt Mx;
	ierr = DMDAGetInfo(da, PETSC_IGNORE, &Mx, PETSC_IGNORE, PETSC_IGNORE,
			PETSC_IGNORE, PETSC_IGNORE, PETSC_IGNORE, PETSC_IGNORE,
			PETSC_IGNORE, PETSC_IGNORE, PETSC_IGNORE, PETSC_IGNORE,
			PETSC_IGNORE);
	CHKERRQ(ierr);

	// Get the physical grid
	auto grid = solverHandler.getXGrid();
	// Get the position of the surface
	int surfacePos = solverHandler.getSurfacePosition();

	// Get the network
	auto& network = solverHandler.getNetwork();

	// Get the array of concentration
	PetscReal **solutionArray;
	ierr = DMDAVecGetArrayDOFRead(da, solution, &solutionArray);
	CHKERRQ(ierr);

	// Store the concentration over the grid
	double heConcentration = 0.0, dConcentration = 0.0, tConcentration = 0.0;

	// Declare the pointer for the concentrations at a specific grid point
	PetscReal *gridPointSolution;

	// Loop on the grid
	for (PetscInt xi = xs; xi < xs + xm; xi++) {

		// Boundary conditions
		if (xi < surfacePos || xi == Mx - 1)
			continue;

		// Get the pointer to the beginning of the solution data for this grid point
		gridPointSolution = solutionArray[xi];

		// Update the concentration in the network
		network.updateConcentrationsFromArray(gridPointSolution);

		// Get the total atoms concentration at this grid point
		heConcentration += network.getTotalAtomConcentration(0)
				* (grid[xi + 1] - grid[xi]);
		dConcentration += network.getTotalAtomConcentration(1)
				* (grid[xi + 1] - grid[xi]);
		tConcentration += network.getTotalAtomConcentration(2)
				* (grid[xi + 1] - grid[xi]);
	}

	// Get the current process ID
	auto xolotlComm = xolotlCore::MPIUtils::getMPIComm();
	int procId;
	MPI_Comm_rank(xolotlComm, &procId);

	// Determine total concentrations for He, D, T.
	std::array<double, 3> myConcData { heConcentration, dConcentration,
			tConcentration };
	std::array<double, 3> totalConcData;

	MPI_Reduce(myConcData.data(), totalConcData.data(), myConcData.size(),
	MPI_DOUBLE, MPI_SUM, 0, xolotlComm);

	// Extract total He, D, T concentrations.  Values are valid only on rank 0.
	double totalHeConcentration = totalConcData[0];
	double totalDConcentration = totalConcData[1];
	double totalTConcentration = totalConcData[2];

	// Look at the fluxes going in the bulk if the bottom is a free surface
	if (solverHandler.getRightOffset() == 1) {
		// Set the bottom surface position
		int xi = Mx - 2;

		// Value to know on which processor is the bottom
		int bottomProc = 0;

		// Check we are on the right proc
		if (xi >= xs && xi < xs + xm) {
			// Get the delta time from the previous timestep to this timestep
			double dt = time - previousTime;
			// Compute the total number of impurities that went in the bulk
			nHelium1D += previousHeFlux1D * dt;
			nDeuterium1D += previousDFlux1D * dt;
			nTritium1D += previousTFlux1D * dt;

			// Get the pointer to the beginning of the solution data for this grid point
			gridPointSolution = solutionArray[xi];

			// Factor for finite difference
			double hxLeft = grid[xi + 1] - grid[xi];
			double hxRight = grid[xi + 2] - grid[xi + 1];
			double factor = 2.0 / (hxRight * (hxLeft + hxRight));

			// Initialize the value for the flux
			double newFlux = 0.0;
			// Consider each helium cluster.
			for (auto const& heMapItem : network.getAll(ReactantType::He)) {
				// Get the cluster
				auto const& cluster = *(heMapItem.second);
				// Get its id and concentration
				int id = cluster.getId() - 1;
				double conc = gridPointSolution[id];
				// Get its size and diffusion coefficient
				int size = cluster.getSize();
				double coef = cluster.getDiffusionCoefficient(xi - xs);
				// Compute the flux going to the right
				newFlux += (double) size * factor * coef * conc * hxRight;
			}
			// Update the helium flux
			previousHeFlux1D = newFlux;

			// Initialize the value for the flux
			newFlux = 0.0;
			// Consider each deuterium cluster.
			for (auto const& dMapItem : network.getAll(ReactantType::D)) {
				// Get the cluster
				auto const& cluster = *(dMapItem.second);
				// Get its id and concentration
				int id = cluster.getId() - 1;
				double conc = gridPointSolution[id];
				// Get its size and diffusion coefficient
				int size = cluster.getSize();
				double coef = cluster.getDiffusionCoefficient(xi - xs);
				// Compute the flux going to the right
				newFlux += (double) size * factor * coef * conc * hxRight;
			}
			// Update the deuterium flux
			previousDFlux1D = newFlux;

			// Initialize the value for the flux
			newFlux = 0.0;
			// Consider each tritium cluster.
			for (auto const& tMapItem : network.getAll(ReactantType::T)) {
				// Get the cluster
				auto const& cluster = *(tMapItem.second);
				// Get its id and concentration
				int id = cluster.getId() - 1;
				double conc = gridPointSolution[id];
				// Get its size and diffusion coefficient
				int size = cluster.getSize();
				double coef = cluster.getDiffusionCoefficient(xi - xs);
				// Compute the flux going to the right
				newFlux += (double) size * factor * coef * conc * hxRight;
			}
			// Update the tritium flux
			previousTFlux1D = newFlux;

			// Set the bottom processor
			bottomProc = procId;
		}

		// Get which processor will send the information
		// TODO do we need to do this allreduce just to figure out
		// who owns the data?
		// And is it supposed to be a sum?   Why not a min?
		int bottomId = 0;
		MPI_Allreduce(&bottomProc, &bottomId, 1, MPI_INT, MPI_SUM, xolotlComm);

		// Send the information about impurities
		// to the other processes
		std::array<double, 6> countFluxData { nHelium1D, previousHeFlux1D,
				nDeuterium1D, previousDFlux1D, nTritium1D, previousTFlux1D };
		MPI_Bcast(countFluxData.data(), countFluxData.size(), MPI_DOUBLE,
				bottomId, xolotlComm);

		// Extract inpurity data from broadcast buffer.
		nHelium1D = countFluxData[0];
		previousHeFlux1D = countFluxData[1];
		nDeuterium1D = countFluxData[2];
		previousDFlux1D = countFluxData[3];
		nTritium1D = countFluxData[4];
		previousTFlux1D = countFluxData[5];
	}

	// Master process
	if (procId == 0) {
		// Get the fluence
		double fluence = fluxHandler->getFluence();

		// Print the result
		std::cout << "\nTime: " << time << std::endl;
		std::cout << "Helium content = " << totalHeConcentration << std::endl;
		std::cout << "Deuterium content = " << totalDConcentration << std::endl;
		std::cout << "Tritium content = " << totalTConcentration << std::endl;
		std::cout << "Fluence = " << fluence << "\n" << std::endl;

		// Uncomment to write the retention and the fluence in a file
		std::ofstream outputFile;
		outputFile.open("retentionOut.txt", ios::app);
		outputFile << fluence << " " << totalHeConcentration << " "
				<< totalDConcentration << " " << totalTConcentration << " "
				<< nHelium1D << " " << nDeuterium1D << " " << nTritium1D
				<< std::endl;
		outputFile.close();
	}

	// Restore the solutionArray
	ierr = DMDAVecRestoreArrayDOFRead(da, solution, &solutionArray);
	CHKERRQ(ierr);

	PetscFunctionReturn(0);
}

#undef __FUNCT__
#define __FUNCT__ Actual__FUNCT__("xolotlSolver", "computeXenonRetention1D")
/**
 * This is a monitoring method that will compute the xenon retention
 */
PetscErrorCode computeXenonRetention1D(TS ts, PetscInt, PetscReal time,
		Vec solution, void *) {

	xperf::ScopedTimer myTimer(xeRetentionTimer);

	// Initial declarations
	PetscErrorCode ierr;
	PetscInt xs, xm;

	PetscFunctionBeginUser;

	// Get the solver handler
	auto& solverHandler = PetscSolver::getSolverHandler();

	// Get the flux handler that will be used to get the fluence
	auto fluxHandler = solverHandler.getFluxHandler();

	// Get the da from ts
	DM da;
	ierr = TSGetDM(ts, &da);
	CHKERRQ(ierr);

	// Get the corners of the grid
	ierr = DMDAGetCorners(da, &xs, NULL, NULL, &xm, NULL, NULL);
	CHKERRQ(ierr);

	// Get the total size of the grid
	PetscInt Mx;
	ierr = DMDAGetInfo(da, PETSC_IGNORE, &Mx, PETSC_IGNORE, PETSC_IGNORE,
			PETSC_IGNORE, PETSC_IGNORE, PETSC_IGNORE, PETSC_IGNORE,
			PETSC_IGNORE, PETSC_IGNORE, PETSC_IGNORE, PETSC_IGNORE,
			PETSC_IGNORE);
	CHKERRQ(ierr);

	// Get the physical grid
	auto grid = solverHandler.getXGrid();

	// Get the network
	auto& network = solverHandler.getNetwork();

	// Get the complete data array, including ghost cells
	Vec localSolution;
	ierr = DMGetLocalVector(da, &localSolution);
	CHKERRQ(ierr);
	ierr = DMGlobalToLocalBegin(da, solution, INSERT_VALUES, localSolution);
	CHKERRQ(ierr);
	ierr = DMGlobalToLocalEnd(da, solution, INSERT_VALUES, localSolution);
	CHKERRQ(ierr);
	// Get the array of concentration
	PetscReal **solutionArray;
	ierr = DMDAVecGetArrayDOFRead(da, localSolution, &solutionArray);
	CHKERRQ(ierr);

	// Store the concentration and other values over the grid
	double xeConcentration = 0.0, bubbleConcentration = 0.0, radii = 0.0,
			partialBubbleConcentration = 0.0, partialRadii = 0.0;

	// Declare the pointer for the concentrations at a specific grid point
	PetscReal *gridPointSolution;

	// Get the re-solution handler to get the minimum size
	auto resoHandler = solverHandler.getReSolutionHandler();
	int minSize = resoHandler->getMinSize();

	// Loop on the grid
	for (PetscInt xi = xs; xi < xs + xm; xi++) {

		// Get the pointer to the beginning of the solution data for this grid point
		gridPointSolution = solutionArray[xi];

		// Update the concentration in the network
		network.updateConcentrationsFromArray(gridPointSolution);

		// Loop on all the indices
		for (unsigned int i = 0; i < indices1D.size(); i++) {
			// Add the current concentration times the number of xenon in the cluster
			// (from the weight vector)
			xeConcentration += gridPointSolution[indices1D[i]] * weights1D[i]
					* (grid[xi + 1] - grid[xi]);
			bubbleConcentration += gridPointSolution[indices1D[i]]
					* (grid[xi + 1] - grid[xi]);
			radii += gridPointSolution[indices1D[i]] * radii1D[i]
					* (grid[xi + 1] - grid[xi]);
			if (weights1D[i] >= minSize) {
				partialBubbleConcentration += gridPointSolution[indices1D[i]]
						* (grid[xi + 1] - grid[xi]);
				partialRadii += gridPointSolution[indices1D[i]] * radii1D[i]
						* (grid[xi + 1] - grid[xi]);
			}
		}

		// Loop on all the super clusters
		for (auto const& superMapItem : network.getAll(ReactantType::NESuper)) {
			auto const& cluster =
					static_cast<NESuperCluster&>(*(superMapItem.second));
			xeConcentration += cluster.getTotalXenonConcentration()
					* (grid[xi + 1] - grid[xi]);
			bubbleConcentration += cluster.getTotalConcentration()
					* (grid[xi + 1] - grid[xi]);
			radii += cluster.getTotalConcentration()
					* cluster.getReactionRadius() * (grid[xi + 1] - grid[xi]);
			if (cluster.getSize() >= minSize) {
				partialBubbleConcentration += cluster.getTotalConcentration()
						* (grid[xi + 1] - grid[xi]);
				partialRadii += cluster.getTotalConcentration()
						* cluster.getReactionRadius()
						* (grid[xi + 1] - grid[xi]);
			}
		}
	}

	// Get the current process ID
	auto xolotlComm = xolotlCore::MPIUtils::getMPIComm();
	int procId;
	MPI_Comm_rank(xolotlComm, &procId);

	// Sum all the concentrations through MPI reduce
	double totalXeConcentration = 0.0;
	MPI_Reduce(&xeConcentration, &totalXeConcentration, 1, MPI_DOUBLE, MPI_SUM,
			0, xolotlComm);
	double totalBubbleConcentration = 0.0;
	MPI_Reduce(&bubbleConcentration, &totalBubbleConcentration, 1, MPI_DOUBLE,
	MPI_SUM, 0, xolotlComm);
	double totalRadii = 0.0;
	MPI_Reduce(&radii, &totalRadii, 1, MPI_DOUBLE, MPI_SUM, 0, xolotlComm);

	// GB
	// Get the delta time from the previous timestep to this timestep
	double dt = time - previousTime;
	// Sum and gather the previous flux
	double globalXeFlux = 0.0;
	// Get the vector from the solver handler
	auto gbVector = solverHandler.getGBVector();
	// Loop on the GB
	for (auto const& pair : gbVector) {
		// Middle
		int xi = std::get<0>(pair);
		// Check we are on the right proc
		if (xi >= xs && xi < xs + xm) {
			globalXeFlux += previousXeFlux1D[xi - xs]
					* (grid[xi + 1] - grid[xi]);
			// Set the amount in the vector we keep
			solverHandler.setLocalXeRate(previousXeFlux1D[xi - xs] * dt,
					xi - xs);
		}
	}
	double totalXeFlux = 0.0;
	MPI_Reduce(&globalXeFlux, &totalXeFlux, 1, MPI_DOUBLE, MPI_SUM, 0,
			xolotlComm);
	// Master process
	if (procId == 0) {
		// Compute the total number of Xe that went to the GB
		nXenon1D += totalXeFlux * dt;
	}

	// Loop on the GB
	for (auto const& pair : gbVector) {
		// Local rate
		double localRate = 0.0;
		// Define left and right with reference to the middle point
		// Middle
		int xi = std::get<0>(pair);
		double hxLeft = grid[xi + 1] - grid[xi];
		double hxRight = grid[xi + 2] - grid[xi + 1];
		// Check we are on the right proc
		if (xi >= xs && xi < xs + xm) {

			// Left
			xi = std::get<0>(pair) - 1;
			// Get the Xe_1 cluster
			auto const& cluster = *(network.get(Species::Xe, 1));
			// Get its id
			int id = cluster.getId() - 1;
			// Get its size and diffusion coefficient
			int size = cluster.getSize();
			// Compute the flux coming from the left
			localRate += (double) size * solutionArray[xi][id]
					* cluster.getDiffusionCoefficient(xi + 1 - xs) * 2.0
					/ ((hxLeft + hxRight) * hxLeft);

			// Right
			xi = std::get<0>(pair) + 1;
			// Compute the flux coming from the left
			localRate += (double) size * solutionArray[xi][id]
					* cluster.getDiffusionCoefficient(xi + 1 - xs) * 2.0
					/ ((hxLeft + hxRight) * hxRight);

			// Middle
			xi = std::get<0>(pair);
			previousXeFlux1D[xi - xs] = localRate;
		}
	}

	// Master process
	if (procId == 0) {
		// Get the fluence (Multiply by the size of the grid)
		double fluence = fluxHandler->getFluence() * (grid[Mx - 1] - grid[1]);

		// Print the result
		std::cout << "\nTime: " << time << std::endl;
		std::cout << "Xenon concentration = " << totalXeConcentration
				<< std::endl;
		std::cout << "Xenon GB = " << nXenon1D << std::endl << std::endl;

		// Uncomment to write the retention and the fluence in a file
		std::ofstream outputFile;
		outputFile.open("retentionOut.txt", ios::app);
<<<<<<< HEAD
		outputFile << time << " " << totalXeConcentration << " "
				<< fluence << " "
				<< totalRadii / totalBubbleConcentration << " " << nXenon1D
=======
		outputFile << time << " " << 100.0 * (totalXeConcentration / fluence)
				<< " " << totalXeConcentration << " "
				<< fluence - totalXeConcentration << " "
				<< totalRadii / totalBubbleConcentration << " "
				<< partialRadii / partialBubbleConcentration << " " << nXenon1D
>>>>>>> 055097a4
				<< std::endl;
		outputFile.close();
	}

	// Restore the solutionArray
	ierr = DMDAVecRestoreArrayDOFRead(da, localSolution, &solutionArray);
	CHKERRQ(ierr);
	ierr = DMRestoreLocalVector(da, &localSolution);
	CHKERRQ(ierr);

	PetscFunctionReturn(0);
}

#undef __FUNCT__
#define __FUNCT__ Actual__FUNCT__("xolotlSolver", "computeHeliumConc1D")
/**
 * This is a monitoring method that will compute the helium concentrations
 */
PetscErrorCode computeHeliumConc1D(TS ts, PetscInt timestep, PetscReal time,
		Vec solution, void *ictx) {

	xperf::ScopedTimer myTimer(heConcTimer);

	// Initial declarations
	PetscErrorCode ierr;
	PetscInt xs, xm;

	PetscFunctionBeginUser;

	// Gets the process ID (important when it is running in parallel)
	auto xolotlComm = xolotlCore::MPIUtils::getMPIComm();
	int procId;
	MPI_Comm_rank(xolotlComm, &procId);

	// Get the solver handler
	auto& solverHandler = PetscSolver::getSolverHandler();

	// Get the da from ts
	DM da;
	ierr = TSGetDM(ts, &da);
	CHKERRQ(ierr);

	// Get the corners of the grid
	ierr = DMDAGetCorners(da, &xs, NULL, NULL, &xm, NULL, NULL);
	CHKERRQ(ierr);

	// Get the physical grid in the x direction
	auto grid = solverHandler.getXGrid();

	// Get the network
	auto& network = solverHandler.getNetwork();

	// Get the position of the surface
	int surfacePos = solverHandler.getSurfacePosition();

	// Get the total size of the grid
	PetscInt Mx;
	ierr = DMDAGetInfo(da, PETSC_IGNORE, &Mx, PETSC_IGNORE, PETSC_IGNORE,
			PETSC_IGNORE, PETSC_IGNORE, PETSC_IGNORE, PETSC_IGNORE,
			PETSC_IGNORE, PETSC_IGNORE, PETSC_IGNORE, PETSC_IGNORE,
			PETSC_IGNORE);
	CHKERRQ(ierr);

	// Get the array of concentration
	double **solutionArray, *gridPointSolution;
	ierr = DMDAVecGetArrayDOFRead(da, solution, &solutionArray);
	CHKERRQ(ierr);

	// Create the vectors that will hold the concentrations
	// as a function of helium size
	std::vector<double> heConcLocal;
	std::vector<double> heConcentrations;
	int maxSize = 1001;
	// Initialize
	for (int i = 0; i < maxSize; i++) {
		heConcLocal.push_back(0.0);
		heConcentrations.push_back(0.0);
	}

	// Open the file
	std::ofstream outputFile;
	if (procId == 0) {
		std::stringstream name;
		name << "heliumConc_" << timestep << ".dat";
		outputFile.open(name.str());
	}

	// Loop on the full grid
	for (PetscInt xi = surfacePos + 1; xi < Mx; xi++) {
		// Set x
		double x = grid[xi + 1] - grid[1];

		// If we are on the right process
		if (xi >= xs && xi < xs + xm) {
			// Get the pointer to the beginning of the solution data for this grid point
			gridPointSolution = solutionArray[xi];

			// Update the concentration in the network
			network.updateConcentrationsFromArray(gridPointSolution);

			// Loop on all the indices
			for (int l = 0; l < indices1D.size(); l++) {
				// Add the current concentration
				heConcLocal[weights1D[l]] += gridPointSolution[indices1D[l]]
						* (grid[xi + 1] - grid[xi]);
			}

			// Loop on the super clusters
			for (auto const& currMapItem : network.getAll(
					ReactantType::PSISuper)) {

				// Get the super cluster
				auto const& superCluster =
						static_cast<PSISuperCluster&>(*(currMapItem.second));
				// Loop on its boundaries
				for (auto const& i : superCluster.getBounds(0)) {
					for (auto const& j : superCluster.getBounds(3)) {
						if (!superCluster.isIn(i, 0, 0, j))
							continue;
						heConcLocal[i] += superCluster.getConcentration(
								superCluster.getDistance(i, 0), 0, 0,
								superCluster.getDistance(j, 3))
								* (grid[xi + 1] - grid[xi]);
					}
				}
			}
		}

		// Gather all the data
		MPI_Reduce(&heConcLocal[0], &heConcentrations[0], maxSize, MPI_DOUBLE,
		MPI_SUM, 0, xolotlComm);

		// Print it from the main proc
		if (procId == 0) {
			for (int i = 0; i < maxSize; i++) {
				if (heConcentrations[i] > 1.0e-16) {
					outputFile << x << " " << i << " " << heConcentrations[i]
							<< std::endl;
				}
			}
		}

		// Reinitialize the concentrations
		for (int i = 0; i < maxSize; i++) {
			heConcLocal[i] = 0.0;
			heConcentrations[i] = 0.0;
		}
	}

	// Close the file
	outputFile.close();

	// Restore the solutionArray
	ierr = DMDAVecRestoreArrayDOFRead(da, solution, &solutionArray);
	CHKERRQ(ierr);

	PetscFunctionReturn(0);
}

#undef __FUNCT__
#define __FUNCT__ Actual__FUNCT__("xolotlSolver", "computeCumulativeHelium1D")
/**
 * This is a monitoring method that will compute the cumulative distribution of helium
 */
PetscErrorCode computeCumulativeHelium1D(TS ts, PetscInt timestep,
		PetscReal time, Vec solution, void *ictx) {

	xperf::ScopedTimer myTimer(cumHeTimer);

	// Initial declarations
	PetscErrorCode ierr;
	PetscInt xs, xm;

	PetscFunctionBeginUser;

	// Gets the process ID (important when it is running in parallel)
	auto xolotlComm = xolotlCore::MPIUtils::getMPIComm();
	int procId;
	MPI_Comm_rank(xolotlComm, &procId);

	// Get the solver handler
	auto& solverHandler = PetscSolver::getSolverHandler();

	// Get the network
	auto& network = solverHandler.getNetwork();

	// Get the position of the surface
	int surfacePos = solverHandler.getSurfacePosition();

	// Get the da from ts
	DM da;
	ierr = TSGetDM(ts, &da);
	CHKERRQ(ierr);

	// Get the corners of the grid
	ierr = DMDAGetCorners(da, &xs, NULL, NULL, &xm, NULL, NULL);
	CHKERRQ(ierr);

	// Get the total size of the grid
	PetscInt Mx;
	ierr = DMDAGetInfo(da, PETSC_IGNORE, &Mx, PETSC_IGNORE, PETSC_IGNORE,
			PETSC_IGNORE, PETSC_IGNORE, PETSC_IGNORE, PETSC_IGNORE,
			PETSC_IGNORE, PETSC_IGNORE, PETSC_IGNORE, PETSC_IGNORE,
			PETSC_IGNORE);
	CHKERRQ(ierr);

	// Get the physical grid
	auto grid = solverHandler.getXGrid();

	// Get the array of concentration
	PetscReal **solutionArray;
	ierr = DMDAVecGetArrayDOFRead(da, solution, &solutionArray);
	CHKERRQ(ierr);

	// Store the concentration over the grid
	double heConcentration = 0.0;

	// Declare the pointer for the concentrations at a specific grid point
	PetscReal *gridPointSolution;

	// Create the output file
	std::ofstream outputFile;
	if (procId == 0) {
		std::stringstream name;
		name << "heliumCumul_" << timestep << ".dat";
		outputFile.open(name.str());
	}

	// Loop on the entire grid
	for (int xi = surfacePos + 1; xi < Mx; xi++) {
		// Set x
		double x = grid[xi + 1] - grid[1];

		// Initialize the helium concentration at this grid point
		double heLocalConc = 0.0;

		// Check if this process is in charge of xi
		if (xi >= xs && xi < xs + xm) {
			// Get the pointer to the beginning of the solution data for this grid point
			gridPointSolution = solutionArray[xi];

			// Update the concentration in the network
			network.updateConcentrationsFromArray(gridPointSolution);

			// Get the total helium concentration at this grid point
			heLocalConc += network.getTotalAtomConcentration()
					* (grid[xi + 1] - grid[xi]);
		}

		// Get the value on procId = 0
		double heConc = 0.0;
		MPI_Reduce(&heLocalConc, &heConc, 1, MPI_DOUBLE, MPI_SUM, 0,
				xolotlComm);

		// The master process computes the cumulative value and writes in the file
		if (procId == 0) {
			heConcentration += heConc;
			outputFile << x - (grid[surfacePos + 1] - grid[1]) << " "
					<< heConcentration << std::endl;
		}
	}

	// Close the file
	if (procId == 0) {
		outputFile.close();
	}

	// Restore the solutionArray
	ierr = DMDAVecRestoreArrayDOFRead(da, solution, &solutionArray);
	CHKERRQ(ierr);

	PetscFunctionReturn(0);
}

#undef __FUNCT__
#define __FUNCT__ Actual__FUNCT__("xolotlSolver", "monitorScatter1D")
/**
 * This is a monitoring method that will save 1D plots of the xenon concentration
 * distribution at the middle of the grid.
 */
PetscErrorCode monitorScatter1D(TS ts, PetscInt timestep, PetscReal time,
		Vec solution, void *) {

	xperf::ScopedTimer myTimer(scatterTimer);

	// Initial declarations
	PetscErrorCode ierr;
	double **solutionArray, *gridPointSolution;
	PetscInt xs, xm, xi, Mx;

	PetscFunctionBeginUser;

	// Don't do anything if it is not on the stride
	if (timestep % 200 != 0)
		PetscFunctionReturn(0);

	// Gets the process ID (important when it is running in parallel)
	auto xolotlComm = xolotlCore::MPIUtils::getMPIComm();
	int procId;
	MPI_Comm_rank(xolotlComm, &procId);

	// Get the da from ts
	DM da;
	ierr = TSGetDM(ts, &da);
	CHKERRQ(ierr);

	// Get the solutionArray
	ierr = DMDAVecGetArrayDOFRead(da, solution, &solutionArray);
	CHKERRQ(ierr);

	// Get the corners of the grid
	ierr = DMDAGetCorners(da, &xs, NULL, NULL, &xm, NULL, NULL);
	CHKERRQ(ierr);

	// Get the size of the total grid
	ierr = DMDAGetInfo(da, PETSC_IGNORE, &Mx, PETSC_IGNORE, PETSC_IGNORE,
			PETSC_IGNORE, PETSC_IGNORE, PETSC_IGNORE, PETSC_IGNORE,
			PETSC_IGNORE, PETSC_IGNORE, PETSC_IGNORE, PETSC_IGNORE,
			PETSC_IGNORE);
	CHKERRQ(ierr);

	// Get the solver handler
	auto& solverHandler = PetscSolver::getSolverHandler();

	// Get the network and its size
	auto& network = solverHandler.getNetwork();
	int networkSize = network.size();
	auto& superClusters = network.getAll(ReactantType::NESuper);

	// Get the index of the middle of the grid
	PetscInt ix = Mx / 2;

	if (procId == 0) {
		// Create a Point vector to store the data to give to the data provider
		// for the visualization
		auto myPoints = std::make_shared<std::vector<xolotlViz::Point> >();

		// If the middle is on this process
		if (ix >= xs && ix < xs + xm) {
			// Get the pointer to the beginning of the solution data for this grid point
			gridPointSolution = solutionArray[ix];

			// Update the concentration in the network
			network.updateConcentrationsFromArray(gridPointSolution);

			for (int i = 0; i < networkSize - superClusters.size(); i++) {
				// Create a Point with the concentration[i] as the value
				// and add it to myPoints
				xolotlViz::Point aPoint;
				aPoint.value = gridPointSolution[i];
				aPoint.t = time;
				aPoint.x = (double) i + 1.0;
				myPoints->push_back(aPoint);
			}

			// Loop on the super clusters
			auto& allReactants = network.getAll();
			std::for_each(allReactants.begin(), allReactants.end(),
					[&time,&myPoints](IReactant& currReactant) {

						if (currReactant.getType() == ReactantType::NESuper) {
							auto& cluster = static_cast<NESuperCluster&>(currReactant);
							// Get the width and average
							int width = cluster.getSectionWidth();
							double nXe = cluster.getAverage();
							// Loop on the width
							for (int k = nXe + 1.0 - (double) width / 2.0;
									k < nXe + (double) width / 2.0; k++) {
								// Compute the distance
								double dist = cluster.getDistance(k);
								// Create a Point with the concentration[i] as the value
								// and add it to myPoints
								xolotlViz::Point aPoint;
								aPoint.value = cluster.getConcentration(dist);
								aPoint.t = time;
								aPoint.x = (double) k;
								myPoints->push_back(aPoint);
							}
						}
					});
		}

		// else receive the values from another process
		else {
			for (int i = 0; i < networkSize - superClusters.size(); i++) {
				double conc = 0.0;
<<<<<<< HEAD
				MPI_Recv(&conc, 1, MPI_DOUBLE, MPI_ANY_SOURCE, 10, xolotlComm,
						MPI_STATUS_IGNORE);
=======
				MPI_Recv(&conc, 1, MPI_DOUBLE, MPI_ANY_SOURCE, 10,
				MPI_COMM_WORLD, MPI_STATUS_IGNORE);
>>>>>>> 055097a4
				// Create a Point with conc as the value
				// and add it to myPoints
				xolotlViz::Point aPoint;
				aPoint.value = conc;
				aPoint.t = time;
				aPoint.x = (double) i + 1.0;
				myPoints->push_back(aPoint);
			}

			// Loop on the super clusters
			auto& allReactants = network.getAll();
			std::for_each(allReactants.begin(), allReactants.end(),
					[&time,&myPoints,&xolotlComm](IReactant& currReactant) {

						if (currReactant.getType() == ReactantType::NESuper) {
							auto& cluster = static_cast<NESuperCluster&>(currReactant);
							// Get the width and average
							int width = cluster.getSectionWidth();
							double nXe = cluster.getAverage();
							// Loop on the width
							for (int k = nXe + 1.0 - (double) width / 2.0;
									k < nXe + (double) width / 2.0; k++) {
								double conc = 0.0;
								MPI_Recv(&conc, 1, MPI_DOUBLE, MPI_ANY_SOURCE, 11,
										xolotlComm, MPI_STATUS_IGNORE);
								// Create a Point with conc as the value
								// and add it to myPoints
								xolotlViz::Point aPoint;
								aPoint.value = conc;
								aPoint.t = time;
								aPoint.x = (double) k;
								myPoints->push_back(aPoint);
							}
						}
					});
		}

		// Get the data provider and give it the points
		scatterPlot1D->getDataProvider()->setPoints(myPoints);

		// Change the title of the plot and the name of the data
		std::stringstream title;
		title << "Size Distribution";
		scatterPlot1D->getDataProvider()->setDataName(title.str());
		scatterPlot1D->plotLabelProvider->titleLabel = title.str();
		// Give the time to the label provider
		std::stringstream timeLabel;
		timeLabel << "time: " << std::setprecision(4) << time << "s";
		scatterPlot1D->plotLabelProvider->timeLabel = timeLabel.str();
		// Get the current time step
		PetscReal currentTimeStep;
		ierr = TSGetTimeStep(ts, &currentTimeStep);
		CHKERRQ(ierr);
		// Give the timestep to the label provider
		std::stringstream timeStepLabel;
		timeStepLabel << "dt: " << std::setprecision(4) << currentTimeStep
				<< "s";
		scatterPlot1D->plotLabelProvider->timeStepLabel = timeStepLabel.str();

		// Render and save in file
		std::stringstream fileName;
		fileName << "Scatter_TS" << timestep << ".png";
		scatterPlot1D->write(fileName.str());
	}

	else {
		// If the middle is on this process
		if (ix >= xs && ix < xs + xm) {
			// Get the pointer to the beginning of the solution data for this grid point
			gridPointSolution = solutionArray[ix];

			for (int i = 0; i < networkSize - superClusters.size(); i++) {
				// Send the value of each concentration to the master process
				MPI_Send(&gridPointSolution[i], 1, MPI_DOUBLE, 0, 10,
<<<<<<< HEAD
						xolotlComm);
=======
				MPI_COMM_WORLD);
>>>>>>> 055097a4
			}

			// Loop on the super clusters
			auto& allReactants = network.getAll();
			std::for_each(allReactants.begin(), allReactants.end(),
					[&xolotlComm](IReactant& currReactant) {

						if (currReactant.getType() == ReactantType::NESuper) {
							auto& cluster = static_cast<NESuperCluster&>(currReactant);
							// Get the width and average
							int width = cluster.getSectionWidth();
							double nXe = cluster.getAverage();
							// Loop on the width
							for (int k = nXe + 1.0 - (double) width / 2.0; k < nXe + (double) width / 2.0; k++) {
								// Compute the distance
								double dist = cluster.getDistance(k);
								double conc = cluster.getConcentration(dist);
								// Send the value of each concentration to the master process
								MPI_Send(&conc, 1, MPI_DOUBLE, 0, 11, xolotlComm);
							}
						}
					});
		}
	}

	// Restore the solutionArray
	ierr = DMDAVecRestoreArrayDOFRead(da, solution, &solutionArray);
	CHKERRQ(ierr);

	PetscFunctionReturn(0);
}

#undef __FUNCT__
#define __FUNCT__ Actual__FUNCT__("xolotlSolver", "monitorSeries1D")
/**
 * This is a monitoring method that will save 1D plots of many concentrations
 */
PetscErrorCode monitorSeries1D(TS ts, PetscInt timestep, PetscReal time,
		Vec solution, void *) {

	xperf::ScopedTimer myTimer(seriesTimer);

	// Initial declarations
	PetscErrorCode ierr;
	const double **solutionArray, *gridPointSolution;
	PetscInt xs, xm, xi;
	double x = 0.0;

	PetscFunctionBeginUser;

	// Don't do anything if it is not on the stride
	if (timestep % 10 != 0)
		PetscFunctionReturn(0);

	// Get the number of processes
	auto xolotlComm = xolotlCore::MPIUtils::getMPIComm();
	int worldSize;
	MPI_Comm_size(xolotlComm, &worldSize);
	// Gets the process ID (important when it is running in parallel)
	int procId;
	MPI_Comm_rank(xolotlComm, &procId);

	// Get the da from ts
	DM da;
	ierr = TSGetDM(ts, &da);
	CHKERRQ(ierr);

	// Get the solutionArray
	ierr = DMDAVecGetArrayDOFRead(da, solution, &solutionArray);
	CHKERRQ(ierr);

	// Get the corners of the grid
	ierr = DMDAGetCorners(da, &xs, NULL, NULL, &xm, NULL, NULL);
	CHKERRQ(ierr);

	// Get the solver handler
	auto& solverHandler = PetscSolver::getSolverHandler();

	// Get the network and its size
	auto& network = solverHandler.getNetwork();
	const int networkSize = network.size();

	// Get the physical grid
	auto grid = solverHandler.getXGrid();

	// To plot a maximum of 18 clusters of the whole benchmark
	const int loopSize = std::min(18, networkSize);

	if (procId == 0) {
		// Create a Point vector to store the data to give to the data provider
		// for the visualization
		std::vector<std::vector<xolotlViz::Point> > myPoints(loopSize);

		// Loop on the grid
		for (xi = xs; xi < xs + xm; xi++) {
			// Get the pointer to the beginning of the solution data for this grid point
			gridPointSolution = solutionArray[xi];

			for (int i = 0; i < loopSize; i++) {
				// Create a Point with the concentration[i] as the value
				// and add it to myPoints
				xolotlViz::Point aPoint;
				aPoint.value = gridPointSolution[i];
				aPoint.t = time;
				aPoint.x = grid[xi + 1] - grid[1];
				myPoints[i].push_back(aPoint);
			}
		}

		// Loop on the other processes
		for (int i = 1; i < worldSize; i++) {
			// Get the size of the local grid of that process
			int localSize = 0;
<<<<<<< HEAD
			MPI_Recv(&localSize, 1, MPI_INT, i, 20, xolotlComm,
					MPI_STATUS_IGNORE);
=======
			MPI_Recv(&localSize, 1, MPI_INT, i, 20, PETSC_COMM_WORLD,
			MPI_STATUS_IGNORE);
>>>>>>> 055097a4

			// Loop on their grid
			for (int k = 0; k < localSize; k++) {
				// Get the position
<<<<<<< HEAD
				MPI_Recv(&x, 1, MPI_DOUBLE, i, 21, xolotlComm,
						MPI_STATUS_IGNORE);
=======
				MPI_Recv(&x, 1, MPI_DOUBLE, i, 21, PETSC_COMM_WORLD,
				MPI_STATUS_IGNORE);
>>>>>>> 055097a4

				for (int j = 0; j < loopSize; j++) {
					// and the concentrations
					double conc = 0.0;
<<<<<<< HEAD
					MPI_Recv(&conc, 1, MPI_DOUBLE, i, 22, xolotlComm,
							MPI_STATUS_IGNORE);
=======
					MPI_Recv(&conc, 1, MPI_DOUBLE, i, 22, PETSC_COMM_WORLD,
					MPI_STATUS_IGNORE);
>>>>>>> 055097a4

					// Create a Point with the concentration[i] as the value
					// and add it to myPoints
					xolotlViz::Point aPoint;
					aPoint.value = conc;						// He
					aPoint.t = time;
					aPoint.x = x;
					myPoints[j].push_back(aPoint);
				}
			}
		}

		// Get all the reactants to have access to their names
		auto const& reactants = network.getAll();

		for (int i = 0; i < loopSize; i++) {
			IReactant const& cluster = reactants.at(i);
			// Get the data provider and give it the points
			auto thePoints = std::make_shared<std::vector<xolotlViz::Point> >(
					myPoints[i]);
			seriesPlot1D->getDataProvider(i)->setPoints(thePoints);
			seriesPlot1D->getDataProvider(i)->setDataName(cluster.getName());
		}

		// Change the title of the plot
		std::stringstream title;
		title << "Concentrations";
		seriesPlot1D->plotLabelProvider->titleLabel = title.str();
		// Give the time to the label provider
		std::stringstream timeLabel;
		timeLabel << "time: " << std::setprecision(4) << time << "s";
		seriesPlot1D->plotLabelProvider->timeLabel = timeLabel.str();
		// Get the current time step
		PetscReal currentTimeStep;
		ierr = TSGetTimeStep(ts, &currentTimeStep);
		CHKERRQ(ierr);
		// Give the timestep to the label provider
		std::stringstream timeStepLabel;
		timeStepLabel << "dt: " << std::setprecision(4) << currentTimeStep
				<< "s";
		seriesPlot1D->plotLabelProvider->timeStepLabel = timeStepLabel.str();

		// Render and save in file
		std::stringstream fileName;
		fileName << "log_series_TS" << timestep << ".png";
		seriesPlot1D->write(fileName.str());
	}

	else {
		// Send the value of the local grid size to the master process
		MPI_Send(&xm, 1, MPI_DOUBLE, 0, 20, xolotlComm);

		// Loop on the grid
		for (xi = xs; xi < xs + xm; xi++) {
			// Dump x
			x = grid[xi + 1] - grid[1];

			// Get the pointer to the beginning of the solution data for this grid point
			gridPointSolution = solutionArray[xi];

			// Send the value of the local position to the master process
			MPI_Send(&x, 1, MPI_DOUBLE, 0, 21, xolotlComm);

			for (int i = 0; i < loopSize; i++) {
				// Send the value of the concentrations to the master process
				MPI_Send(&gridPointSolution[i], 1, MPI_DOUBLE, 0, 22,
						xolotlComm);
			}
		}
	}

	// Restore the solutionArray
	ierr = DMDAVecRestoreArrayDOFRead(da, solution, &solutionArray);
	CHKERRQ(ierr);

	PetscFunctionReturn(0);
}

#undef __FUNCT__
#define __FUNCT__ Actual__FUNCT__("xolotlSolver", "monitorSurface1D")
/**
 * This is a monitoring method that will save 2D plots for each depths of
 * the concentration as a function of the cluster composition.
 */
PetscErrorCode monitorSurface1D(TS ts, PetscInt timestep, PetscReal time,
		Vec solution, void *) {

	xperf::ScopedTimer myTimer(surfaceTimer);

	// Initial declarations
	PetscErrorCode ierr;
	const double **solutionArray, *gridPointSolution;
	PetscInt xs, xm, xi;

	PetscFunctionBeginUser;

	// Don't do anything if it is not on the stride
	if (timestep % 10 != 0)
		PetscFunctionReturn(0);

	// Get the da from ts
	DM da;
	ierr = TSGetDM(ts, &da);
	CHKERRQ(ierr);

	// Get the solutionArray
	ierr = DMDAVecGetArrayDOFRead(da, solution, &solutionArray);
	CHKERRQ(ierr);

	// Get the corners of the grid
	ierr = DMDAGetCorners(da, &xs, NULL, NULL, &xm, NULL, NULL);
	CHKERRQ(ierr);

	// Get the solver handler
	auto& solverHandler = PetscSolver::getSolverHandler();

	// Get the network
	auto& network = solverHandler.getNetwork();

	// Get the physical grid
	auto grid = solverHandler.getXGrid();

	// Get the maximum size of HeV clusters
	auto const& psiNetwork =
			dynamic_cast<PSIClusterReactionNetwork const&>(network);
	auto maxHeVClusterSize = psiNetwork.getMaxClusterSize(
			ReactantType::PSIMixed);
	auto maxVClusterSize = psiNetwork.getMaxClusterSize(ReactantType::V);

	// Loop on the grid points
	for (xi = xs; xi < xs + xm; xi++) {

		if (xi != 20)
			continue;

		// Create a Point vector to store the data to give to the data provider
		// for the visualization
		auto myPoints = std::make_shared<std::vector<xolotlViz::Point> >();

		// Get the pointer to the beginning of the solution data for this grid point
		gridPointSolution = solutionArray[xi];

		// A pointer for the clusters used below
		IReactant * cluster;

		// Loop on Y = V number
		for (int i = 0; i <= maxVClusterSize; i++) {
			// Loop on X = He number
			for (int j = 0; j <= maxHeVClusterSize - maxVClusterSize; j++) {
				double conc = 0.0;
				// V clusters
				if (j == 0) {
					cluster = network.get(Species::V, i);
					if (cluster) {
						// Get the ID of the cluster
						int id = cluster->getId() - 1;
						conc = gridPointSolution[id];
					}
				}
				// He clusters
				else if (i == 0) {
					cluster = network.get(Species::He, j);
					if (cluster) {
						// Get the ID of the cluster
						int id = cluster->getId() - 1;
						conc = gridPointSolution[id];
					}
				}
				// HeV clusters
				else {
					IReactant::Composition testComp;
					testComp[toCompIdx(Species::He)] = j;
					testComp[toCompIdx(Species::V)] = i;
					cluster = network.get(ReactantType::PSIMixed, testComp);
					if (cluster) {
						// Get the ID of the cluster
						int id = cluster->getId() - 1;
						conc = gridPointSolution[id];
					}

					else {
						// Look for superClusters !
						for (auto const& superMapItem : network.getAll(
								ReactantType::PSISuper)) {
							// Get the super cluster
							auto const& superCluster =
									static_cast<PSISuperCluster&>(*(superMapItem.second));
							// Get its boundaries
							auto const& heBounds = superCluster.getBounds(0);
							auto const& vBounds = superCluster.getBounds(3);
							// Is it the right one?
							if (heBounds.contains(j) and vBounds.contains(i)) {
								conc = superCluster.getConcentration(
										superCluster.getDistance(j, 0), 0, 0,
										superCluster.getDistance(i, 3));
								break;
							}
						}
					}
				}

				// Create a Point with the concentration as the value
				// and add it to myPoints
				xolotlViz::Point aPoint;
				aPoint.value = conc;
				aPoint.t = time;
				aPoint.x = (double) j;
				aPoint.y = (double) i;
				myPoints->push_back(aPoint);
			}
		}

		// Get the data provider and give it the points
		surfacePlot1D->getDataProvider()->setPoints(myPoints);
		surfacePlot1D->getDataProvider()->setDataName("brian");

		// Change the title of the plot
		std::stringstream title;
		title << "Concentration at Depth: " << grid[xi + 1] - grid[1] << " nm";
		surfacePlot1D->plotLabelProvider->titleLabel = title.str();
		// Give the time to the label provider
		std::stringstream timeLabel;
		timeLabel << "time: " << std::setprecision(4) << time << "s";
		surfacePlot1D->plotLabelProvider->timeLabel = timeLabel.str();
		// Get the current time step
		PetscReal currentTimeStep;
		ierr = TSGetTimeStep(ts, &currentTimeStep);
		CHKERRQ(ierr);
		// Give the timestep to the label provider
		std::stringstream timeStepLabel;
		timeStepLabel << "dt: " << std::setprecision(4) << currentTimeStep
				<< "s";
		surfacePlot1D->plotLabelProvider->timeStepLabel = timeStepLabel.str();

		// Render and save in file
		std::stringstream fileName;
		fileName << "Brian_TS" << timestep << "_D" << xi << ".png";
		surfacePlot1D->write(fileName.str());
	}

	// Restore the solutionArray
	ierr = DMDAVecRestoreArrayDOFRead(da, solution, &solutionArray);
	CHKERRQ(ierr);

	PetscFunctionReturn(0);
}

#undef __FUNCT__
#define __FUNCT__ Actual__FUNCT__("xolotlSolver", "monitorMeanSize1D")
/**
 * This is a monitoring method that will create files with the mean
 * helium size as a function of depth at each time step.
 */
PetscErrorCode monitorMeanSize1D(TS ts, PetscInt timestep, PetscReal time,
		Vec solution, void *ictx) {

	xperf::ScopedTimer myTimer(meanSizeTimer);

	// Initial declaration
	PetscErrorCode ierr;
	const double **solutionArray, *gridPointSolution;
	PetscInt xs, xm, xi, Mx;
	double x = 0.0;

	PetscFunctionBeginUser;

	// Gets the process ID (important when it is running in parallel)
	auto xolotlComm = xolotlCore::MPIUtils::getMPIComm();
	int procId;
	MPI_Comm_rank(xolotlComm, &procId);

	// Get the da from ts
	DM da;
	ierr = TSGetDM(ts, &da);
	CHKERRQ(ierr);

	// Get the solutionArray
	ierr = DMDAVecGetArrayDOFRead(da, solution, &solutionArray);
	CHKERRQ(ierr);

	// Get the corners of the grid
	ierr = DMDAGetCorners(da, &xs, NULL, NULL, &xm, NULL, NULL);
	CHKERRQ(ierr);

	// Get the size of the total grid
	ierr = DMDAGetInfo(da, PETSC_IGNORE, &Mx, PETSC_IGNORE, PETSC_IGNORE,
			PETSC_IGNORE, PETSC_IGNORE, PETSC_IGNORE, PETSC_IGNORE,
			PETSC_IGNORE, PETSC_IGNORE, PETSC_IGNORE, PETSC_IGNORE,
			PETSC_IGNORE);
	CHKERRQ(ierr);

	// Get the solver handler
	auto& solverHandler = PetscSolver::getSolverHandler();

	// Get the network
	auto& network = solverHandler.getNetwork();

	// Get the physical grid
	auto grid = solverHandler.getXGrid();

	// Create the output file
	std::ofstream outputFile;
	if (procId == 0) {
		std::stringstream name;
		name << "heliumSizeMean_" << timestep << ".dat";
		outputFile.open(name.str());
	}

	// Loop on the full grid
	for (xi = 0; xi < Mx; xi++) {
		// Get the x position
		x = grid[xi + 1] - grid[1];

		// Initialize the values to write in the file
		double heliumMean = 0.0;

		// If this is the locally owned part of the grid
		if (xi >= xs && xi < xs + xm) {
			// Compute the mean and standard deviation of helium cluster size

			// Get the pointer to the beginning of the solution data for this grid point
			gridPointSolution = solutionArray[xi];

			// Initialize the total helium and concentration before looping
			double concTot = 0.0, heliumTot = 0.0;

			// Loop on all the indices to compute the mean
			for (int i = 0; i < indices1D.size(); i++) {
				concTot += gridPointSolution[indices1D[i]];
				heliumTot += gridPointSolution[indices1D[i]] * weights1D[i];
			}

			// Loop on all the super clusters
			for (auto const& superMapItem : network.getAll(
					ReactantType::PSISuper)) {
				auto const& cluster =
						static_cast<PSISuperCluster&>(*(superMapItem.second));
				concTot += cluster.getTotalConcentration();
				heliumTot += cluster.getTotalAtomConcentration();
			}

			// Compute the mean size of helium at this depth
			heliumMean = heliumTot / concTot;
		}

		// Get the mean on procId = 0 through MPI reduce
		double heliumMeanTot = 0.0;
		MPI_Reduce(&heliumMean, &heliumMeanTot, 1, MPI_DOUBLE, MPI_SUM, 0,
				xolotlComm);

		// The master process writes in the file
		if (procId == 0) {
			outputFile << x << " " << heliumMeanTot << std::endl;
		}
	}

	// Close the file
	if (procId == 0) {
		outputFile.close();
	}

	// Restore the solutionArray
	ierr = DMDAVecRestoreArrayDOFRead(da, solution, &solutionArray);
	CHKERRQ(ierr);

	PetscFunctionReturn(0);
}

#undef __FUNCT__
#define __FUNCT__ Actual__FUNCT__("xolotlSolver", "monitorMaxClusterConc1D")
/**
 * This is a monitoring method that will print a message when the biggest cluster
 * in the network reaches a non-negligible concentration value.
 */
PetscErrorCode monitorMaxClusterConc1D(TS ts, PetscInt timestep, PetscReal time,
		Vec solution, void *) {

	xperf::ScopedTimer myTimer(maxClusterConcTimer);

	// Initial declarations
	PetscErrorCode ierr;
	const double **solutionArray, *gridPointSolution;
	PetscInt xs, xm, xi;

	PetscFunctionBeginUser;

	// Don't do anything if it was already printed
	if (!printMaxClusterConc1D)
		PetscFunctionReturn(0);

	// Get the da from ts
	DM da;
	ierr = TSGetDM(ts, &da);
	CHKERRQ(ierr);

	// Get the solutionArray
	ierr = DMDAVecGetArrayDOFRead(da, solution, &solutionArray);
	CHKERRQ(ierr);

	// Get the corners of the grid
	ierr = DMDAGetCorners(da, &xs, NULL, NULL, &xm, NULL, NULL);
	CHKERRQ(ierr);

	// Get the solver handler
	auto& solverHandler = PetscSolver::getSolverHandler();

	// Get the network
	auto& network = solverHandler.getNetwork();

	// Get the maximum size of HeV clusters
	auto const& psiNetwork =
			dynamic_cast<PSIClusterReactionNetwork const&>(network);
	IReactant::SizeType maxHeVClusterSize = psiNetwork.getMaxClusterSize(
			ReactantType::PSIMixed);
	// Get the maximum size of V clusters
	IReactant::SizeType maxVClusterSize = psiNetwork.getMaxClusterSize(
			ReactantType::V);
	// Get the number of He in the max HeV cluster
	IReactant::SizeType maxHeSize = (maxHeVClusterSize - maxVClusterSize);
	// Get the maximum stable HeV cluster
	IReactant * maxCluster;
	IReactant::Composition testComp;
	testComp[toCompIdx(Species::He)] = maxHeSize;
	testComp[toCompIdx(Species::V)] = maxVClusterSize;
	maxCluster = network.get(ReactantType::PSIMixed, testComp);
	if (!maxCluster) {
		// Get the maximum size of Xe clusters
		auto const& neNetwork =
				dynamic_cast<NEClusterReactionNetwork const&>(network);
		int maxXeClusterSize = neNetwork.getMaxClusterSize(ReactantType::Xe);
		maxCluster = network.get(Species::Xe, maxXeClusterSize);
	}

	// Boolean to know if the concentration is too big
	bool maxClusterTooBig = false;

	// Check the concentration of the biggest cluster at each grid point
	for (xi = xs; xi < xs + xm; xi++) {
		// Get the pointer to the beginning of the solution data for this grid point
		gridPointSolution = solutionArray[xi];

		// Get the concentration of the maximum HeV cluster
		auto maxClusterConc = gridPointSolution[maxCluster->getId() - 1];

		if (maxClusterConc > 1.0e-16)
			maxClusterTooBig = true;
	}

	// Get the current process ID
	auto xolotlComm = xolotlCore::MPIUtils::getMPIComm();
	int procId;
	MPI_Comm_rank(xolotlComm, &procId);

	// Is the concentration too big on any process?
	bool tooBig = false;
	MPI_Reduce(&maxClusterTooBig, &tooBig, 1, MPI_C_BOOL, MPI_LOR, 0,
			xolotlComm);

	// Main process
	if (procId == 0) {
		// Print if tooBig is true
		if (tooBig) {
			std::cout << std::endl;
			std::cout << "At time step: " << timestep << " and time: " << time
					<< " the biggest cluster: " << maxCluster->getName()
					<< " reached a concentration above 1.0e-16 at at least one grid point."
					<< std::endl << std::endl;

			// Don't print anymore
			printMaxClusterConc1D = false;
		}
	}

	// Broadcast the information about printMaxClusterConc1D to the other processes
	MPI_Bcast(&printMaxClusterConc1D, 1, MPI_C_BOOL, 0, xolotlComm);

	// Restore the solutionArray
	ierr = DMDAVecRestoreArrayDOFRead(da, solution, &solutionArray);
	CHKERRQ(ierr);

	PetscFunctionReturn(0);
}

#undef __FUNCT__
#define __FUNCT__ Actual__FUNCT__("xolotlSolver", "eventFunction1D")
/**
 * This is a method that checks if the surface should move or bursting happen
 */
PetscErrorCode eventFunction1D(TS ts, PetscReal time, Vec solution,
		PetscScalar *fvalue, void *) {

	xperf::ScopedTimer myTimer(eventFuncTimer);

	// Initial declaration
	PetscErrorCode ierr;
	double **solutionArray, *gridPointSolution;
	PetscInt xs, xm, xi, Mx;
	depthPositions1D.clear();
	fvalue[0] = 1.0, fvalue[1] = 1.0, fvalue[2] = 1.0;

	PetscFunctionBeginUser;

	// Gets the process ID
	auto xolotlComm = xolotlCore::MPIUtils::getMPIComm();
	int procId;
	MPI_Comm_rank(xolotlComm, &procId);

	// Get the da from ts
	DM da;
	ierr = TSGetDM(ts, &da);
	CHKERRQ(ierr);

	// Get the solutionArray
	ierr = DMDAVecGetArrayDOFRead(da, solution, &solutionArray);
	CHKERRQ(ierr);

	// Get the corners of the grid
	ierr = DMDAGetCorners(da, &xs, NULL, NULL, &xm, NULL, NULL);
	CHKERRQ(ierr);

	// Get the size of the total grid
	ierr = DMDAGetInfo(da, PETSC_IGNORE, &Mx, PETSC_IGNORE, PETSC_IGNORE,
			PETSC_IGNORE, PETSC_IGNORE, PETSC_IGNORE, PETSC_IGNORE,
			PETSC_IGNORE, PETSC_IGNORE, PETSC_IGNORE, PETSC_IGNORE,
			PETSC_IGNORE);
	CHKERRQ(ierr);

	// Get the solver handler
	auto& solverHandler = PetscSolver::getSolverHandler();

	// Get the position of the surface
	int surfacePos = solverHandler.getSurfacePosition();
	xi = surfacePos + 1;

	// Get the network
	auto& network = solverHandler.getNetwork();

	// Get the physical grid
	auto grid = solverHandler.getXGrid();

	// Get the flux handler to know the flux amplitude.
	auto fluxHandler = solverHandler.getFluxHandler();
	double heliumFluxAmplitude = fluxHandler->getFluxAmplitude();

	// Get the delta time from the previous timestep to this timestep
	double dt = time - previousTime;

	// Work of the moving surface first
	if (solverHandler.moveSurface()) {
		// Write the initial surface position
		if (procId == 0 && xolotlCore::equal(time, 0.0)) {
			std::ofstream outputFile;
			outputFile.open("surface.txt", ios::app);
			outputFile << time << " " << grid[surfacePos + 1] - grid[1]
					<< std::endl;
			outputFile.close();
		}

		// Value to know on which processor is the location of the surface,
		// for MPI usage
		int surfaceProc = 0;

		// if xi is on this process
		if (xi >= xs && xi < xs + xm) {
			// Get the concentrations at xi = surfacePos + 1
			gridPointSolution = solutionArray[xi];

			// Compute the total density of intersitials that escaped from the
			// surface since last timestep using the stored flux
			nInterstitial1D += previousIFlux1D * dt;

			// Remove the sputtering yield since last timestep
			nInterstitial1D -= sputteringYield1D * heliumFluxAmplitude * dt;

			// Initialize the value for the flux
			double newFlux = 0.0;

			// Consider each interstitial cluster.
			for (auto const& iMapItem : network.getAll(ReactantType::I)) {
				// Get the cluster
				auto const& cluster = *(iMapItem.second);
				// Get its id and concentration
				int id = cluster.getId() - 1;
				double conc = gridPointSolution[id];
				// Get its size and diffusion coefficient
				int size = cluster.getSize();
				double coef = cluster.getDiffusionCoefficient(xi - xs);

				// Factor for finite difference
				double hxLeft = grid[xi + 1] - grid[xi];
				double hxRight = grid[xi + 2] - grid[xi + 1];
				double factor = 2.0 / (hxLeft * (hxLeft + hxRight));
				// Compute the flux going to the left
				newFlux += (double) size * factor * coef * conc * hxLeft;
			}

			// Update the previous flux
			previousIFlux1D = newFlux;

			// Set the surface processor
			surfaceProc = procId;
		}

		// Get which processor will send the information
		int surfaceId = 0;
		MPI_Allreduce(&surfaceProc, &surfaceId, 1, MPI_INT, MPI_SUM,
				xolotlComm);

		// Send the information about nInterstitial1D and previousFlux1D
		// to the other processes
		MPI_Bcast(&nInterstitial1D, 1, MPI_DOUBLE, surfaceId, xolotlComm);
		MPI_Bcast(&previousIFlux1D, 1, MPI_DOUBLE, surfaceId, xolotlComm);

		// Now that all the processes have the same value of nInterstitials, compare
		// it to the threshold to now if we should move the surface

		// Get the initial vacancy concentration
		double initialVConc = solverHandler.getInitialVConc();

		// The density of tungsten is 62.8 atoms/nm3, thus the threshold is
		double threshold = (62.8 - initialVConc) * (grid[xi + 1] - grid[xi]);
		if (nInterstitial1D > threshold) {
			// The surface is moving
			fvalue[0] = 0.0;
		}

		// Moving the surface back
		else if (nInterstitial1D < -threshold / 10.0) {
			// The surface is moving
			fvalue[1] = 0.0;
		}
	}

	// Now work on the bubble bursting
	if (solverHandler.burstBubbles()) {
		// Compute the prefactor for the probability (arbitrary)
		double prefactor = heliumFluxAmplitude * dt * 0.1;

		// The depth parameter to know where the bursting should happen
		double depthParam = solverHandler.getTauBursting();			// nm

		// For now we are not bursting
		bool burst = false;

		// Loop on the full grid
		for (xi = 0; xi < Mx; xi++) {
			// Skip everything before the surface
			if (xi < surfacePos)
				continue;

			// If this is the locally owned part of the grid
			if (xi >= xs && xi < xs + xm) {

				// Get the pointer to the beginning of the solution data for this grid point
				gridPointSolution = solutionArray[xi];
				// Update the concentration in the network
				network.updateConcentrationsFromArray(gridPointSolution);

				// Get the distance from the surface
				double distance = grid[xi + 1] - grid[surfacePos + 1];

				// Compute the helium density at this grid point
				double heDensity = network.getTotalAtomConcentration();

				// Compute the radius of the bubble from the number of helium
				double nV = heDensity * (grid[xi + 1] - grid[xi]) / 4.0;
//			double nV = pow(heDensity / 5.0, 1.163) * (grid[xi + 1] - grid[xi]);
				constexpr double tlcCubed = xolotlCore::tungstenLatticeConstant
						* xolotlCore::tungstenLatticeConstant
						* xolotlCore::tungstenLatticeConstant;
				double radius = (sqrt(3.0) / 4)
						* xolotlCore::tungstenLatticeConstant
						+ cbrt((3.0 * tlcCubed * nV) / (8.0 * xolotlCore::pi))
						- cbrt((3.0 * tlcCubed) / (8.0 * xolotlCore::pi));

				// If the radius is larger than the distance to the surface, burst
				if (radius > distance) {
					burst = true;
					depthPositions1D.push_back(xi);
					// Exit the loop
					continue;
				}
				// Add randomness
				double prob = prefactor * (1.0 - (distance - radius) / distance)
						* min(1.0,
								exp(
										-(distance - depthParam)
												/ (depthParam * 2.0)));
				double test = solverHandler.getRNG().GetRandomDouble();

				if (prob > test) {
					burst = true;
					depthPositions1D.push_back(xi);
				}
			}
		}

		// If at least one grid point is bursting
		if (burst) {
			// The event is happening
			fvalue[2] = 0.0;
		}
	}

	// Restore the solutionArray
	ierr = DMDAVecRestoreArrayDOFRead(da, solution, &solutionArray);
	CHKERRQ(ierr);

	PetscFunctionReturn(0);
}

#undef __FUNCT__
#define __FUNCT__ Actual__FUNCT__("xolotlSolver", "postEventFunction1D")
/**
 * This is a method that moves the surface or burst bubbles
 */
PetscErrorCode postEventFunction1D(TS ts, PetscInt nevents,
		PetscInt eventList[], PetscReal time, Vec solution, PetscBool, void*) {

	xperf::ScopedTimer myTimer(postEventFuncTimer);

	// Initial declaration
	PetscErrorCode ierr;
	double **solutionArray, *gridPointSolution;
	PetscInt xs, xm, xi;

	PetscFunctionBeginUser;

	// Call monitor time hear because it is skipped when post event is used
	ierr = computeFluence(ts, 0, time, solution, NULL);
	CHKERRQ(ierr);
	ierr = monitorTime(ts, 0, time, solution, NULL);
	CHKERRQ(ierr);

	// Check if the surface has moved
	if (nevents == 0) {
		PetscFunctionReturn(0);
	}

	// Check if both events happened
	if (nevents == 3)
		throw std::string(
				"\nxolotlSolver::Monitor1D: This is not supposed to happen, the surface cannot "
						"move in both directions at the same time!!");

	// Gets the process ID
	auto xolotlComm = xolotlCore::MPIUtils::getMPIComm();
	int procId;
	MPI_Comm_rank(xolotlComm, &procId);

	// Get the da from ts
	DM da;
	ierr = TSGetDM(ts, &da);
	CHKERRQ(ierr);

	// Get the solutionArray
	ierr = DMDAVecGetArrayDOF(da, solution, &solutionArray);
	CHKERRQ(ierr);

	// Get the corners of the grid
	ierr = DMDAGetCorners(da, &xs, NULL, NULL, &xm, NULL, NULL);
	CHKERRQ(ierr);

	// Get the solver handler
	auto& solverHandler = PetscSolver::getSolverHandler();

	// Get the position of the surface
	int surfacePos = solverHandler.getSurfacePosition();

	// Get the network
	auto& network = solverHandler.getNetwork();
	int dof = network.getDOF();

	// Get the physical grid
	auto grid = solverHandler.getXGrid();

	// Take care of bursting

	// Loop on each bursting depth
	for (int i = 0; i < depthPositions1D.size(); i++) {
		// Get the pointer to the beginning of the solution data for this grid point
		gridPointSolution = solutionArray[depthPositions1D[i]];
		// Update the concentration in the network
		network.updateConcentrationsFromArray(gridPointSolution);

		// Get the distance from the surface
		double distance = grid[depthPositions1D[i] + 1] - grid[surfacePos + 1];

		// Write the bursting information
		std::ofstream outputFile;
		outputFile.open("bursting.txt", ios::app);
		outputFile << time << " " << distance << std::endl;
		outputFile.close();

		// Pinhole case
		// Consider each He to reset their concentration at this grid point
		for (auto const& heMapItem : network.getAll(ReactantType::He)) {
			auto const& cluster = *(heMapItem.second);

			int id = cluster.getId() - 1;
			gridPointSolution[id] = 0.0;
		}
		// Consider each D to reset their concentration at this grid point
		for (auto const& dMapItem : network.getAll(ReactantType::D)) {
			auto const& cluster = *(dMapItem.second);

			int id = cluster.getId() - 1;
			gridPointSolution[id] = 0.0;
		}
		// Consider each T to reset their concentration at this grid point
		for (auto const& tMapItem : network.getAll(ReactantType::T)) {
			auto const& cluster = *(tMapItem.second);

			int id = cluster.getId() - 1;
			gridPointSolution[id] = 0.0;
		}

		// Consider each HeV cluster to transfer their concentration to the V cluster of the
		// same size at this grid point
		for (auto const& heVMapItem : network.getAll(ReactantType::PSIMixed)) {
			auto const& cluster = *(heVMapItem.second);

			// Get the V cluster of the same size
			auto const & comp = cluster.getComposition();
			auto vCluster = network.get(Species::V,
					comp[toCompIdx(Species::V)]);
			int vId = vCluster->getId() - 1;
			int id = cluster.getId() - 1;
			gridPointSolution[vId] += gridPointSolution[id];
			gridPointSolution[id] = 0.0;
		}

		// Loop on the super clusters to transfer their concentration to the V cluster of the
		// same size at this grid point
		for (auto const& superMapItem : network.getAll(ReactantType::PSISuper)) {
			auto const& cluster =
					static_cast<PSISuperCluster&>(*(superMapItem.second));

			// Loop on the V boundaries
			for (auto const& j : cluster.getBounds(3)) {
				// Get the total concentration at this v
				double conc = cluster.getIntegratedVConcentration(j);
				// Get the corresponding V cluster and its Id
				auto vCluster = network.get(Species::V, j);
				int vId = vCluster->getId() - 1;
				// Add the concentration
				gridPointSolution[vId] += conc;
			}

			// Reset the super cluster concentration
			int id = cluster.getId() - 1;
			gridPointSolution[id] = 0.0;
			id = cluster.getMomentId(0) - 1;
			gridPointSolution[id] = 0.0;
			id = cluster.getMomentId(1) - 1;
			gridPointSolution[id] = 0.0;
			id = cluster.getMomentId(2) - 1;
			gridPointSolution[id] = 0.0;
			id = cluster.getMomentId(3) - 1;
			gridPointSolution[id] = 0.0;
		}
	}

	// Now takes care of moving surface
	bool moving = false;
	bool movingUp = false;
	for (int i = 0; i < nevents; i++) {
		if (eventList[i] < 2)
			moving = true;
		if (eventList[i] == 0)
			movingUp = true;
	}

	// Skip if nothing is moving
	if (!moving) {
		// Restore the solutionArray
		ierr = DMDAVecRestoreArrayDOF(da, solution, &solutionArray);
		CHKERRQ(ierr);

		PetscFunctionReturn(0);
	}

	// Set the surface position
	xi = surfacePos + 1;

	// Get the initial vacancy concentration
	double initialVConc = solverHandler.getInitialVConc();

	// The density of tungsten is 62.8 atoms/nm3, thus the threshold is
	double threshold = (62.8 - initialVConc) * (grid[xi + 1] - grid[xi]);

	if (movingUp) {
		int nGridPoints = 0;
		// Move the surface up until it is smaller than the next threshold
		while (nInterstitial1D > threshold) {
			// Move the surface higher
			surfacePos--;
			xi = surfacePos + 1;
			nGridPoints++;
			// Update the number of interstitials
			nInterstitial1D -= threshold;
			// Update the thresold
			double threshold = (62.8 - initialVConc)
					* (grid[xi + 1] - grid[xi]);
		}

		// Throw an exception if the position is negative
		if (surfacePos < 0) {
			// Get the option from the TS
			PetscOptions petscOptions;
			ierr = PetscObjectGetOptions((PetscObject) ts, &petscOptions);
			CHKERRQ(ierr);
			PetscBool flagCheck;
			ierr = PetscOptionsHasName(petscOptions, NULL, "-check_collapse",
					&flagCheck);
			CHKERRQ(ierr);
			if (flagCheck) {
				// Write the convergence reason
				std::ofstream outputFile;
				outputFile.open("solverStatus.txt");
				outputFile << "overgrid" << std::endl;
				outputFile.close();
			}
			throw std::string(
					"\nxolotlSolver::Monitor1D: The surface is trying to go outside of the grid!!");
		}

		// Printing information about the extension of the material
		if (procId == 0) {
			std::cout << "Adding " << nGridPoints
					<< " points to the grid at time: " << time << " s."
					<< std::endl;
		}

		// Set it in the solver
		solverHandler.setSurfacePosition(surfacePos);

		// Initialize the vacancy concentration and the temperature on the new grid points
		// Get the single vacancy ID
		auto singleVacancyCluster = network.get(Species::V, 1);
		int vacancyIndex = -1;
		if (singleVacancyCluster)
			vacancyIndex = singleVacancyCluster->getId() - 1;
		// Get the surface temperature
		double temp = 0.0;
		if (xi >= xs && xi < xs + xm) {
			temp = solutionArray[xi][dof - 1];
		}
		double surfTemp = 0.0;
		MPI_Allreduce(&temp, &surfTemp, 1, MPI_DOUBLE, MPI_SUM, xolotlComm);

		// Loop on the new grid points
		while (nGridPoints >= 0) {
			// Position of the newly created grid point
			xi = surfacePos + nGridPoints;

			// If xi is on this process
			if (xi >= xs && xi < xs + xm) {
				// Get the concentrations
				gridPointSolution = solutionArray[xi];

				// Set the new surface temperature
				gridPointSolution[dof - 1] = surfTemp;

				if (vacancyIndex > 0 && nGridPoints > 0) {
					// Initialize the vacancy concentration
					gridPointSolution[vacancyIndex] = initialVConc;
				}
			}

			// Decrease the number of grid points
			--nGridPoints;
		}
	}

	// Moving the surface back
	else {
		// Move it back as long as the number of interstitials in negative
		while (nInterstitial1D < 0.0) {
			// Compute the threshold to a deeper grid point
			threshold = (62.8 - initialVConc) * (grid[xi + 2] - grid[xi + 1]);
			// Set all the concentrations to 0.0 at xi = surfacePos + 1
			// if xi is on this process
			if (xi >= xs && xi < xs + xm) {
				// Get the concentrations at xi = surfacePos + 1
				gridPointSolution = solutionArray[xi];
				// Loop on DOF
				for (int i = 0; i < dof - 1; i++) {
					gridPointSolution[i] = 0.0;
				}
			}

			// Move the surface deeper
			surfacePos++;
			xi = surfacePos + 1;
			// Update the number of interstitials
			nInterstitial1D += threshold;
		}

		// Printing information about the extension of the material
		if (procId == 0) {
			std::cout << "Removing grid points to the grid at time: " << time
					<< " s." << std::endl;
		}

		// Set it in the solver
		solverHandler.setSurfacePosition(surfacePos);
	}

	// Set the new surface location in the surface advection handler
	auto advecHandler = solverHandler.getAdvectionHandler();
	advecHandler->setLocation(grid[surfacePos + 1] - grid[1]);

	// Set the new surface in the temperature handler
	auto tempHandler = solverHandler.getTemperatureHandler();
	tempHandler->updateSurfacePosition(surfacePos);

	// Get the flux handler to reinitialize it
	auto fluxHandler = solverHandler.getFluxHandler();
	fluxHandler->initializeFluxHandler(network, surfacePos, grid);

	// Get the modified trap-mutation handler to reinitialize it
	auto mutationHandler = solverHandler.getMutationHandler();
	auto advecHandlers = solverHandler.getAdvectionHandlers();
	mutationHandler->initializeIndex1D(surfacePos, network, advecHandlers,
			grid);

	// Write the updated surface position
	if (procId == 0) {
		std::ofstream outputFile;
		outputFile.open("surface.txt", ios::app);
		outputFile << time << " " << grid[surfacePos + 1] - grid[1]
				<< std::endl;
		outputFile.close();
	}

	// Restore the solutionArray
	ierr = DMDAVecRestoreArrayDOF(da, solution, &solutionArray);
	CHKERRQ(ierr);

	PetscFunctionReturn(0);
}

/**
 * This operation sets up different monitors
 *  depending on the options.
 * @param ts The time stepper
 * @return A standard PETSc error code
 */
PetscErrorCode setupPetsc1DMonitor(TS& ts,
		std::shared_ptr<xolotlPerf::IHandlerRegistry> handlerRegistry) {

	PetscErrorCode ierr;

	// Initialize the timers, including the one for this function.
	initTimer = handlerRegistry->getTimer("monitor1D:init");
	xperf::ScopedTimer myTimer(initTimer);
	checkNegativeTimer = handlerRegistry->getTimer("monitor1D:checkNeg");
	tridynTimer = handlerRegistry->getTimer("monitor1D:tridyn");
	startStopTimer = handlerRegistry->getTimer("monitor1D:startStop");
	heRetentionTimer = handlerRegistry->getTimer("monitor1D:heRet");
	xeRetentionTimer = handlerRegistry->getTimer("monitor1D:xeRet");
	heConcTimer = handlerRegistry->getTimer("monitor1D:heConc");
	cumHeTimer = handlerRegistry->getTimer("monitor1D:cumHe");
	scatterTimer = handlerRegistry->getTimer("monitor1D:scatter");
	seriesTimer = handlerRegistry->getTimer("monitor1D:series");
	surfaceTimer = handlerRegistry->getTimer("monitor1D:surface");
	meanSizeTimer = handlerRegistry->getTimer("monitor1D:meanSize");
	maxClusterConcTimer = handlerRegistry->getTimer("monitor1D:maxClusterConc");
	eventFuncTimer = handlerRegistry->getTimer("monitor1D:event");
	postEventFuncTimer = handlerRegistry->getTimer("monitor1D:postEvent");

	// Get the process ID
	auto xolotlComm = xolotlCore::MPIUtils::getMPIComm();
	int procId;
	MPI_Comm_rank(xolotlComm, &procId);

	// Get xolotlViz handler registry
	auto vizHandlerRegistry = xolotlFactory::getVizHandlerRegistry();

	// Flags to launch the monitors or not
	PetscBool flagNeg, flagCollapse, flag2DPlot, flag1DPlot, flagSeries,
			flagPerf, flagHeRetention, flagStatus, flagMaxClusterConc,
			flagCumul, flagMeanSize, flagConc, flagXeRetention, flagTRIDYN;

	// Get the option from the TS
	PetscOptions petscOptions;
	ierr = PetscObjectGetOptions((PetscObject) ts, &petscOptions);
	checkPetscError(ierr, "setupPetsc1DMonitor: PetscObjectGetOptions failed.");

	// Check the option -check_negative
	ierr = PetscOptionsHasName(petscOptions, NULL, "-check_negative", &flagNeg);
	checkPetscError(ierr,
			"setupPetsc1DMonitor: PetscOptionsHasName (-check_negative) failed.");

	// Check the option -check_collapse
	ierr = PetscOptionsHasName(petscOptions, NULL, "-check_collapse",
			&flagCollapse);
	checkPetscError(ierr,
			"setupPetsc1DMonitor: PetscOptionsHasName (-check_collapse) failed.");

	// Check the option -plot_perf
	ierr = PetscOptionsHasName(petscOptions, NULL, "-plot_perf", &flagPerf);
	checkPetscError(ierr,
			"setupPetsc1DMonitor: PetscOptionsHasName (-plot_perf) failed.");

	// Check the option -plot_series
	ierr = PetscOptionsHasName(petscOptions, NULL, "-plot_series", &flagSeries);
	checkPetscError(ierr,
			"setupPetsc1DMonitor: PetscOptionsHasName (-plot_series) failed.");

	// Check the option -plot_1d
	ierr = PetscOptionsHasName(petscOptions, NULL, "-plot_1d", &flag1DPlot);
	checkPetscError(ierr,
			"setupPetsc1DMonitor: PetscOptionsHasName (-plot_1d) failed.");

	// Check the option -plot_2d
	ierr = PetscOptionsHasName(petscOptions, NULL, "-plot_2d", &flag2DPlot);
	checkPetscError(ierr,
			"setupPetsc1DMonitor: PetscOptionsHasName (-plot_2d) failed.");

	// Check the option -helium_retention
	ierr = PetscOptionsHasName(petscOptions, NULL, "-helium_retention",
			&flagHeRetention);
	checkPetscError(ierr,
			"setupPetsc1DMonitor: PetscOptionsHasName (-helium_retention) failed.");

	// Check the option -xenon_retention
	ierr = PetscOptionsHasName(petscOptions, NULL, "-xenon_retention",
			&flagXeRetention);
	checkPetscError(ierr,
			"setupPetsc1DMonitor: PetscOptionsHasName (-xenon_retention) failed.");

	// Check the option -start_stop
	ierr = PetscOptionsHasName(petscOptions, NULL, "-start_stop", &flagStatus);
	checkPetscError(ierr,
			"setupPetsc1DMonitor: PetscOptionsHasName (-start_stop) failed.");

	// Check the option -max_cluster_conc
	ierr = PetscOptionsHasName(petscOptions, NULL, "-max_cluster_conc",
			&flagMaxClusterConc);
	checkPetscError(ierr,
			"setupPetsc1DMonitor: PetscOptionsHasName (-max_cluster_conc) failed.");

	// Check the option -helium_cumul
	ierr = PetscOptionsHasName(petscOptions, NULL, "-helium_cumul", &flagCumul);
	checkPetscError(ierr,
			"setupPetsc1DMonitor: PetscOptionsHasName (-helium_cumul) failed.");

	// Check the option -helium_conc
	ierr = PetscOptionsHasName(petscOptions, NULL, "-helium_conc", &flagConc);
	checkPetscError(ierr,
			"setupPetsc1DMonitor: PetscOptionsHasName (-helium_conc) failed.");

	// Check the option -mean_size
	ierr = PetscOptionsHasName(petscOptions, NULL, "-mean_size", &flagMeanSize);
	checkPetscError(ierr,
			"setupPetsc1DMonitor: PetscOptionsHasName (-mean_size) failed.");

	// Check the option -tridyn
	ierr = PetscOptionsHasName(petscOptions, NULL, "-tridyn", &flagTRIDYN);
	checkPetscError(ierr,
			"setupPetsc1DMonitor: PetscOptionsHasName (-tridyn) failed.");

	// Get the solver handler
	auto& solverHandler = PetscSolver::getSolverHandler();

	// Get the network and its size
	auto& network = solverHandler.getNetwork();
	const int networkSize = network.size();

	// Determine if we have an existing restart file,
	// and if so, it it has had timesteps written to it.
	std::unique_ptr<xolotlCore::XFile> networkFile;
	std::unique_ptr<xolotlCore::XFile::TimestepGroup> lastTsGroup;
	std::string networkName = solverHandler.getNetworkName();
	bool hasConcentrations = false;
	if (not networkName.empty()) {
		networkFile.reset(new xolotlCore::XFile(networkName));
		auto concGroup = networkFile->getGroup<
				xolotlCore::XFile::ConcentrationGroup>();
		hasConcentrations = (concGroup and concGroup->hasTimesteps());
		if (hasConcentrations) {
			lastTsGroup = concGroup->getLastTimestepGroup();
		}
	}

	// Set the post step processing to stop the solver if the time step collapses
	if (flagCollapse) {
		// Find the threshold
		PetscBool flag;
		ierr = PetscOptionsGetReal(petscOptions, NULL, "-check_collapse",
				&timeStepThreshold, &flag);
		checkPetscError(ierr,
				"setupPetsc1DMonitor: PetscOptionsGetReal (-check_collapse) failed.");
		if (!flag)
			timeStepThreshold = 1.0e-16;

		// Set the post step process that tells the solver when to stop if the time step collapse
		ierr = TSSetPostStep(ts, checkTimeStep);
		checkPetscError(ierr,
				"setupPetsc1DMonitor: TSSetPostStep (checkTimeStep) failed.");
	}

	// Set the monitor to check the negative concentrations
	if (flagNeg) {
		// Find the stride to know how often we want to check
		PetscBool flag;
		ierr = PetscOptionsGetReal(petscOptions, NULL, "-check_negative",
				&negStride1D, &flag);
		checkPetscError(ierr,
				"setupPetsc1DMonitor: PetscOptionsGetReal (-check_negative) failed.");
		if (!flag)
			negStride1D = -1.0;

		// Compute the correct negPrevious1D for a restart
		// Get the last time step written in the HDF5 file
		if (hasConcentrations) {

			assert(lastTsGroup);

			// Get the previous time from the HDF5 file
			previousTime = lastTsGroup->readPreviousTime();
			negPrevious1D = (int) (previousTime / negPrevious1D);
		}

		// checkNegative1D will be called at each timestep
		ierr = TSMonitorSet(ts, checkNegative1D, NULL, NULL);
		checkPetscError(ierr,
				"setupPetsc1DMonitor: TSMonitorSet (checkNegative1D) failed.");
	}

	// Set the monitor to save the status of the simulation in hdf5 file
	if (flagStatus) {
		// Find the stride to know how often the HDF5 file has to be written
		PetscBool flag;
		ierr = PetscOptionsGetReal(petscOptions, NULL, "-start_stop",
				&hdf5Stride1D, &flag);
		checkPetscError(ierr,
				"setupPetsc1DMonitor: PetscOptionsGetReal (-start_stop) failed.");
		if (!flag)
			hdf5Stride1D = 1.0;

		// Compute the correct hdf5Previous1D for a restart
		// Get the last time step written in the HDF5 file
		if (hasConcentrations) {

			assert(lastTsGroup);

			// Get the previous time from the HDF5 file
			previousTime = lastTsGroup->readPreviousTime();
			hdf5Previous1D = (int) (previousTime / hdf5Stride1D);
		}

		// Don't do anything if both files have the same name
		if (hdf5OutputName1D != solverHandler.getNetworkName()) {

			PetscInt Mx;
			PetscErrorCode ierr;

			// Get the da from ts
			DM da;
			ierr = TSGetDM(ts, &da);
			checkPetscError(ierr, "setupPetsc1DMonitor: TSGetDM failed.");

			// Get the size of the total grid
			ierr = DMDAGetInfo(da, PETSC_IGNORE, &Mx, PETSC_IGNORE,
					PETSC_IGNORE, PETSC_IGNORE, PETSC_IGNORE, PETSC_IGNORE,
					PETSC_IGNORE, PETSC_IGNORE, PETSC_IGNORE, PETSC_IGNORE,
					PETSC_IGNORE, PETSC_IGNORE);
			checkPetscError(ierr, "setupPetsc1DMonitor: DMDAGetInfo failed.");

			// Get the solver handler
			auto& solverHandler = PetscSolver::getSolverHandler();

			// Get the physical grid
			auto grid = solverHandler.getXGrid();

			// Get the compostion list and save it
			auto compList = network.getCompositionList();

			// Create and initialize a checkpoint file.
			// We do this in its own scope so that the file
			// is closed when the file object goes out of scope.
			// We want it to close before we (potentially) copy
			// the network from another file using a single-process
			// MPI communicator.
			{
				xolotlCore::XFile checkpointFile(hdf5OutputName1D, grid,
						compList, xolotlComm);
			}

			// Copy the network group from the given file (if it has one).
			// We open the files using a single-process MPI communicator
			// because it is faster for a single process to do the
			// copy with HDF5's H5Ocopy implementation than it is
			// when all processes call the copy function.
			// The checkpoint file must be closed before doing this.
			writeNetwork(xolotlComm, solverHandler.getNetworkName(),
					hdf5OutputName1D, network);
		}

		// startStop1D will be called at each timestep
		ierr = TSMonitorSet(ts, startStop1D, NULL, NULL);
		checkPetscError(ierr,
				"setupPetsc1DMonitor: TSMonitorSet (startStop1D) failed.");
	}

// If the user wants the surface to be able to move or bursting
	if (solverHandler.moveSurface() || solverHandler.burstBubbles()) {

		// Surface
		if (solverHandler.moveSurface()) {

			// Get the interstitial information at the surface if concentrations were stored
			if (hasConcentrations) {

				assert(lastTsGroup);

				// Get the interstitial quantity from the HDF5 file
				nInterstitial1D = lastTsGroup->readData1D("nInterstitial");
				// Get the previous I flux from the HDF5 file
				previousIFlux1D = lastTsGroup->readData1D("previousIFlux");
				// Get the previous time from the HDF5 file
				previousTime = lastTsGroup->readPreviousTime();
			}

			// Get the sputtering yield
			sputteringYield1D = solverHandler.getSputteringYield();

			// Clear the file where the surface will be written
			std::ofstream outputFile;
			outputFile.open("surface.txt");
			outputFile.close();
		}

		// Bursting
		if (solverHandler.burstBubbles()) {
			// No need to seed the random number generator here.
			// The solver handler has already done it.
		}

		// Set directions and terminate flags for the surface event
		PetscInt direction[3];
		PetscBool terminate[3];
		direction[0] = 0, direction[1] = 0, direction[2] = 0;
		terminate[0] = PETSC_FALSE, terminate[1] = PETSC_FALSE, terminate[2] =
				PETSC_FALSE;
		// Set the TSEvent
		ierr = TSSetEventHandler(ts, 3, direction, terminate, eventFunction1D,
				postEventFunction1D, NULL);
		checkPetscError(ierr,
				"setupPetsc1DMonitor: TSSetEventHandler (eventFunction1D) failed.");

		// Uncomment to clear the file where the bursting info will be written
		std::ofstream outputFile;
		outputFile.open("bursting.txt");
		outputFile.close();
	}

// Set the monitor to save 1D plot of xenon distribution
	if (flag1DPlot) {
		// Only the master process will create the plot
		if (procId == 0) {
			// Create a ScatterPlot
			scatterPlot1D = vizHandlerRegistry->getPlot("scatterPlot1D",
					xolotlViz::PlotType::SCATTER);

			scatterPlot1D->setLogScale();

			// Create and set the label provider
			auto labelProvider = std::make_shared<xolotlViz::LabelProvider>(
					"labelProvider");
			labelProvider->axis1Label = "Xenon Size";
			labelProvider->axis2Label = "Concentration";

			// Give it to the plot
			scatterPlot1D->setLabelProvider(labelProvider);

			// Create the data provider
			auto dataProvider = std::make_shared<xolotlViz::CvsXDataProvider>(
					"dataProvider");

			// Give it to the plot
			scatterPlot1D->setDataProvider(dataProvider);
		}

		// monitorScatter1D will be called at each timestep
		ierr = TSMonitorSet(ts, monitorScatter1D, NULL, NULL);
		checkPetscError(ierr,
				"setupPetsc1DMonitor: TSMonitorSet (monitorScatter1D) failed.");
	}

// Set the monitor to save 1D plot of many concentrations
	if (flagSeries) {
		// Only the master process will create the plot
		if (procId == 0) {
			// Create a ScatterPlot
			seriesPlot1D = vizHandlerRegistry->getPlot("seriesPlot1D",
					xolotlViz::PlotType::SERIES);

			// set the log scale
//			seriesPlot1D->setLogScale();

			// Create and set the label provider
			auto labelProvider = std::make_shared<xolotlViz::LabelProvider>(
					"labelProvider");
			labelProvider->axis1Label = "x Position on the Grid";
			labelProvider->axis2Label = "Concentration";

			// Give it to the plot
			seriesPlot1D->setLabelProvider(labelProvider);

			// To plot a maximum of 18 clusters of the whole benchmark
			const int loopSize = std::min(18, networkSize);

			// Create a data provider for each cluster in the network
			for (int i = 0; i < loopSize; i++) {
				// Set the name for Identifiable
				std::stringstream dataProviderName;
				dataProviderName << "dataprovider" << i;
				// Create the data provider
				auto dataProvider =
						std::make_shared<xolotlViz::CvsXDataProvider>(
								dataProviderName.str());

				// Give it to the plot
				seriesPlot1D->addDataProvider(dataProvider);
			}
		}

		// monitorSeries1D will be called at each timestep
		ierr = TSMonitorSet(ts, monitorSeries1D, NULL, NULL);
		checkPetscError(ierr,
				"setupPetsc1DMonitor: TSMonitorSet (monitorSeries1D) failed.");
	}

// Set the monitor to save surface plots of clusters concentration
// for each depth
	if (flag2DPlot) {
		// Create a SurfacePlot
		surfacePlot1D = vizHandlerRegistry->getPlot("surfacePlot1D",
				xolotlViz::PlotType::SURFACE);

		// Create and set the label provider
		auto labelProvider = std::make_shared<xolotlViz::LabelProvider>(
				"labelProvider");
		labelProvider->axis1Label = "He number";
		labelProvider->axis2Label = "V number";
		labelProvider->axis3Label = "Concentration";

		// Give it to the plot
		surfacePlot1D->setLabelProvider(labelProvider);

		// Create the data provider
		auto dataProvider = std::make_shared<xolotlViz::CvsXYDataProvider>(
				"dataProvider");

		// Give it to the plot
		surfacePlot1D->setDataProvider(dataProvider);

		// monitorSurface1D will be called at each timestep
		ierr = TSMonitorSet(ts, monitorSurface1D, NULL, NULL);
		checkPetscError(ierr,
				"setupPetsc1DMonitor: TSMonitorSet (monitorSurface1D) failed.");
	}

// Set the monitor to save performance plots (has to be in parallel)
	if (flagPerf) {
		// Only the master process will create the plot
		if (procId == 0) {
			// Create a ScatterPlot
			perfPlot = vizHandlerRegistry->getPlot("perfPlot",
					xolotlViz::PlotType::SCATTER);

			// Create and set the label provider
			auto labelProvider = std::make_shared<xolotlViz::LabelProvider>(
					"labelProvider");
			labelProvider->axis1Label = "Process ID";
			labelProvider->axis2Label = "Solver Time";

			// Give it to the plot
			perfPlot->setLabelProvider(labelProvider);

			// Create the data provider
			auto dataProvider = std::make_shared<xolotlViz::CvsXDataProvider>(
					"dataProvider");

			// Give it to the plot
			perfPlot->setDataProvider(dataProvider);
		}

		// monitorPerf will be called at each timestep
		ierr = TSMonitorSet(ts, monitorPerf, NULL, NULL);
		checkPetscError(ierr,
				"setupPetsc1DMonitor: TSMonitorSet (monitorPerf) failed.");
	}

// Initialize indices1D and weights1D if we want to compute the
// retention or the cumulative value and others
	if (flagMeanSize || flagConc || flagHeRetention) {
		// Loop on the helium clusters
		for (auto const& heMapItem : network.getAll(ReactantType::He)) {
			auto const& cluster = *(heMapItem.second);

			int id = cluster.getId() - 1;
			// Add the Id to the vector
			indices1D.push_back(id);
			// Add the number of heliums of this cluster to the weight
			weights1D.push_back(cluster.getSize());
			radii1D.push_back(cluster.getReactionRadius());
		}

		// Loop on the helium-vacancy clusters
		for (auto const& heVMapItem : network.getAll(ReactantType::PSIMixed)) {
			auto const& cluster = *(heVMapItem.second);

			int id = cluster.getId() - 1;
			// Add the Id to the vector
			indices1D.push_back(id);
			// Add the number of heliums of this cluster to the weight
			auto& comp = cluster.getComposition();
			weights1D.push_back(comp[toCompIdx(Species::He)]);
			radii1D.push_back(cluster.getReactionRadius());
		}
	}

// Set the monitor to compute the helium fluence and the retention
// for the retention calculation
	if (flagHeRetention) {

		// Get the previous time if concentrations were stored and initialize the fluence
		if (hasConcentrations) {

			assert(lastTsGroup);

			// Get the previous time from the HDF5 file
			double time = lastTsGroup->readPreviousTime();
			// Initialize the fluence
			auto fluxHandler = solverHandler.getFluxHandler();
			// The length of the time step
			double dt = time;
			// Increment the fluence with the value at this current timestep
			fluxHandler->incrementFluence(dt);
			// Get the previous time from the HDF5 file
			// TODO isn't this the same as 'time' above?
			previousTime = lastTsGroup->readPreviousTime();

			// If the bottom is a free surface
			if (solverHandler.getRightOffset() == 1) {
				// Read about the impurity fluxes in the bulk
				nHelium1D = lastTsGroup->readData1D("nHelium");
				previousHeFlux1D = lastTsGroup->readData1D("previousHeFlux");
				nDeuterium1D = lastTsGroup->readData1D("nDeuterium");
				previousDFlux1D = lastTsGroup->readData1D("previousDFlux");
				nTritium1D = lastTsGroup->readData1D("nTritium");
				previousTFlux1D = lastTsGroup->readData1D("previousTFlux");
			}
		}

		// computeFluence will be called at each timestep
		ierr = TSMonitorSet(ts, computeFluence, NULL, NULL);
		checkPetscError(ierr,
				"setupPetsc1DMonitor: TSMonitorSet (computeFluence) failed.");

		// computeHeliumRetention1D will be called at each timestep
		ierr = TSMonitorSet(ts, computeHeliumRetention1D, NULL, NULL);
		checkPetscError(ierr,
				"setupPetsc1DMonitor: TSMonitorSet (computeHeliumRetention1D) failed.");

		// Uncomment to clear the file where the retention will be written
		std::ofstream outputFile;
		outputFile.open("retentionOut.txt");
		outputFile.close();
	}

// Set the monitor to compute the xenon fluence and the retention
// for the retention calculation
	if (flagXeRetention) {
		// Loop on the xenon clusters
		for (auto const& xeMapItem : network.getAll(ReactantType::Xe)) {
			auto const& cluster = *(xeMapItem.second);

			int id = cluster.getId() - 1;
			// Add the Id to the vector
			indices1D.push_back(id);
			// Add the number of xenon of this cluster to the weight
			weights1D.push_back(cluster.getSize());
			radii1D.push_back(cluster.getReactionRadius());
		}

		// Get the da from ts
		DM da;
		ierr = TSGetDM(ts, &da);
		checkPetscError(ierr, "setupPetsc1DMonitor: TSGetDM failed.");
		// Get the local boundaries
		PetscInt xm;
		ierr = DMDAGetCorners(da, NULL, NULL, NULL, &xm, NULL, NULL);
		checkPetscError(ierr, "setupPetsc1DMonitor: DMDAGetCorners failed.");
		// Create the local vectors on each process
		solverHandler.createLocalXeRate(xm);
		for (int i = 0; i < xm; i++)
			previousXeFlux1D.push_back(0.0);

		// Get the previous time if concentrations were stored and initialize the fluence
		if (hasConcentrations) {

			assert(lastTsGroup);

			// Get the previous time from the HDF5 file
			double time = lastTsGroup->readPreviousTime();
			// Initialize the fluence
			auto fluxHandler = solverHandler.getFluxHandler();
			// The length of the time step
			double dt = time;
			// Increment the fluence with the value at this current timestep
			fluxHandler->incrementFluence(dt);
			// Get the previous time from the HDF5 file
			// TODO isn't this the same as 'time' above?
			previousTime = lastTsGroup->readPreviousTime();
		}

		// computeFluence will be called at each timestep
		ierr = TSMonitorSet(ts, computeFluence, NULL, NULL);
		checkPetscError(ierr,
				"setupPetsc1DMonitor: TSMonitorSet (computeFluence) failed.");

		// computeXenonRetention1D will be called at each timestep
		ierr = TSMonitorSet(ts, computeXenonRetention1D, NULL, NULL);
		checkPetscError(ierr,
				"setupPetsc1DMonitor: TSMonitorSet (computeXenonRetention1D) failed.");

		// Uncomment to clear the file where the retention will be written
		std::ofstream outputFile;
		outputFile.open("retentionOut.txt");
		outputFile.close();
	}

// Set the monitor to compute the cumulative helium concentration
	if (flagCumul) {

		// computeCumulativeHelium1D will be called at each timestep
		ierr = TSMonitorSet(ts, computeCumulativeHelium1D, NULL, NULL);
		checkPetscError(ierr,
				"setupPetsc1DMonitor: TSMonitorSet (computeCumulativeHelium1D) failed.");
	}

// Set the monitor to save text file of the mean helium size
	if (flagMeanSize) {
		// monitorMeanSize1D will be called at each timestep
		ierr = TSMonitorSet(ts, monitorMeanSize1D, NULL, NULL);
		checkPetscError(ierr,
				"setupPetsc1DMonitor: TSMonitorSet (monitorMeanSize1D) failed.");
	}

// Set the monitor to output information about when the maximum stable
// cluster in the network first becomes greater than 1.0e-16
	if (flagMaxClusterConc) {
		// monitorMaxClusterConc1D will be called at each timestep
		ierr = TSMonitorSet(ts, monitorMaxClusterConc1D, NULL, NULL);
		checkPetscError(ierr,
				"setupPetsc1DMonitor: TSMonitorSet (monitorMaxClusterConc1D) failed.");
	}

// Set the monitor to compute the helium concentrations
	if (flagConc) {
		// computeHeliumConc1D will be called at each timestep
		ierr = TSMonitorSet(ts, computeHeliumConc1D, NULL, NULL);
		checkPetscError(ierr,
				"setupPetsc1DMonitor: TSMonitorSet (computeHeliumConc1D) failed.");
	}

// Set the monitor to output data for TRIDYN
	if (flagTRIDYN) {
		// computeTRIDYN1D will be called at each timestep
		ierr = TSMonitorSet(ts, computeTRIDYN1D, NULL, NULL);
		checkPetscError(ierr,
				"setupPetsc1DMonitor: TSMonitorSet (computeTRIDYN1D) failed.");
	}

// Set the monitor to simply change the previous time to the new time
// monitorTime will be called at each timestep
	ierr = TSMonitorSet(ts, monitorTime, NULL, NULL);
	checkPetscError(ierr,
			"setupPetsc1DMonitor: TSMonitorSet (monitorTime) failed.");

	PetscFunctionReturn(0);
}

/**
 * This operation resets all the global variables to their original values.
 * @return A standard PETSc error code
 */
PetscErrorCode reset1DMonitor() {
	previousTime = 0.0;
	timeStepThreshold = 0.0;
	previousIFlux1D = 0.0;
	nInterstitial1D = 0.0;
	previousHeFlux1D = 0.0;
	nHelium1D = 0.0;
	previousXeFlux1D.clear();
	nXenon1D = 0.0;
	previousDFlux1D = 0.0;
	nDeuterium1D = 0.0;
	previousTFlux1D = 0.0;
	nTritium1D = 0.0;
	sputteringYield1D = 0.0;
	hdf5Stride1D = 0.0;
	hdf5Previous1D = 0;
	negStride1D = 0.0;
	negPrevious1D = 0;
	hdf5OutputName1D = "xolotlStop.h5";
	indices1D.clear();
	weights1D.clear();
	radii1D.clear();
	printMaxClusterConc1D = true;
	depthPositions1D.clear();

	PetscFunctionReturn(0);
}

}

/* end namespace xolotlSolver */<|MERGE_RESOLUTION|>--- conflicted
+++ resolved
@@ -167,9 +167,9 @@
 	CHKERRQ(ierr);
 	// Get the size of the total grid
 	ierr = DMDAGetInfo(da, PETSC_IGNORE, &Mx, PETSC_IGNORE, PETSC_IGNORE,
-			PETSC_IGNORE, PETSC_IGNORE, PETSC_IGNORE, PETSC_IGNORE,
-			PETSC_IGNORE, PETSC_IGNORE, PETSC_IGNORE, PETSC_IGNORE,
-			PETSC_IGNORE);
+	PETSC_IGNORE, PETSC_IGNORE, PETSC_IGNORE, PETSC_IGNORE,
+	PETSC_IGNORE, PETSC_IGNORE, PETSC_IGNORE, PETSC_IGNORE,
+	PETSC_IGNORE);
 	CHKERRQ(ierr);
 
 	// Get the solver handler
@@ -254,9 +254,9 @@
 	// Get the total size of the grid
 	PetscInt Mx;
 	ierr = DMDAGetInfo(da, PETSC_IGNORE, &Mx, PETSC_IGNORE, PETSC_IGNORE,
-			PETSC_IGNORE, PETSC_IGNORE, PETSC_IGNORE, PETSC_IGNORE,
-			PETSC_IGNORE, PETSC_IGNORE, PETSC_IGNORE, PETSC_IGNORE,
-			PETSC_IGNORE);
+	PETSC_IGNORE, PETSC_IGNORE, PETSC_IGNORE, PETSC_IGNORE,
+	PETSC_IGNORE, PETSC_IGNORE, PETSC_IGNORE, PETSC_IGNORE,
+	PETSC_IGNORE);
 	CHKERRQ(ierr);
 
 	// Get the physical grid
@@ -385,9 +385,9 @@
 	CHKERRQ(ierr);
 	// Get the size of the total grid
 	ierr = DMDAGetInfo(da, PETSC_IGNORE, &Mx, PETSC_IGNORE, PETSC_IGNORE,
-			PETSC_IGNORE, PETSC_IGNORE, PETSC_IGNORE, PETSC_IGNORE,
-			PETSC_IGNORE, PETSC_IGNORE, PETSC_IGNORE, PETSC_IGNORE,
-			PETSC_IGNORE);
+	PETSC_IGNORE, PETSC_IGNORE, PETSC_IGNORE, PETSC_IGNORE,
+	PETSC_IGNORE, PETSC_IGNORE, PETSC_IGNORE, PETSC_IGNORE,
+	PETSC_IGNORE);
 	CHKERRQ(ierr);
 
 	// Get the solver handler
@@ -496,9 +496,9 @@
 	// Get the total size of the grid
 	PetscInt Mx;
 	ierr = DMDAGetInfo(da, PETSC_IGNORE, &Mx, PETSC_IGNORE, PETSC_IGNORE,
-			PETSC_IGNORE, PETSC_IGNORE, PETSC_IGNORE, PETSC_IGNORE,
-			PETSC_IGNORE, PETSC_IGNORE, PETSC_IGNORE, PETSC_IGNORE,
-			PETSC_IGNORE);
+	PETSC_IGNORE, PETSC_IGNORE, PETSC_IGNORE, PETSC_IGNORE,
+	PETSC_IGNORE, PETSC_IGNORE, PETSC_IGNORE, PETSC_IGNORE,
+	PETSC_IGNORE);
 	CHKERRQ(ierr);
 
 	// Get the physical grid
@@ -729,9 +729,9 @@
 	// Get the total size of the grid
 	PetscInt Mx;
 	ierr = DMDAGetInfo(da, PETSC_IGNORE, &Mx, PETSC_IGNORE, PETSC_IGNORE,
-			PETSC_IGNORE, PETSC_IGNORE, PETSC_IGNORE, PETSC_IGNORE,
-			PETSC_IGNORE, PETSC_IGNORE, PETSC_IGNORE, PETSC_IGNORE,
-			PETSC_IGNORE);
+	PETSC_IGNORE, PETSC_IGNORE, PETSC_IGNORE, PETSC_IGNORE,
+	PETSC_IGNORE, PETSC_IGNORE, PETSC_IGNORE, PETSC_IGNORE,
+	PETSC_IGNORE);
 	CHKERRQ(ierr);
 
 	// Get the physical grid
@@ -907,17 +907,9 @@
 		// Uncomment to write the retention and the fluence in a file
 		std::ofstream outputFile;
 		outputFile.open("retentionOut.txt", ios::app);
-<<<<<<< HEAD
-		outputFile << time << " " << totalXeConcentration << " "
-				<< fluence << " "
-				<< totalRadii / totalBubbleConcentration << " " << nXenon1D
-=======
-		outputFile << time << " " << 100.0 * (totalXeConcentration / fluence)
-				<< " " << totalXeConcentration << " "
-				<< fluence - totalXeConcentration << " "
-				<< totalRadii / totalBubbleConcentration << " "
+		outputFile << time << " " << totalXeConcentration << " " << fluence
+				<< " " << totalRadii / totalBubbleConcentration << " "
 				<< partialRadii / partialBubbleConcentration << " " << nXenon1D
->>>>>>> 055097a4
 				<< std::endl;
 		outputFile.close();
 	}
@@ -976,9 +968,9 @@
 	// Get the total size of the grid
 	PetscInt Mx;
 	ierr = DMDAGetInfo(da, PETSC_IGNORE, &Mx, PETSC_IGNORE, PETSC_IGNORE,
-			PETSC_IGNORE, PETSC_IGNORE, PETSC_IGNORE, PETSC_IGNORE,
-			PETSC_IGNORE, PETSC_IGNORE, PETSC_IGNORE, PETSC_IGNORE,
-			PETSC_IGNORE);
+	PETSC_IGNORE, PETSC_IGNORE, PETSC_IGNORE, PETSC_IGNORE,
+	PETSC_IGNORE, PETSC_IGNORE, PETSC_IGNORE, PETSC_IGNORE,
+	PETSC_IGNORE);
 	CHKERRQ(ierr);
 
 	// Get the array of concentration
@@ -1119,9 +1111,9 @@
 	// Get the total size of the grid
 	PetscInt Mx;
 	ierr = DMDAGetInfo(da, PETSC_IGNORE, &Mx, PETSC_IGNORE, PETSC_IGNORE,
-			PETSC_IGNORE, PETSC_IGNORE, PETSC_IGNORE, PETSC_IGNORE,
-			PETSC_IGNORE, PETSC_IGNORE, PETSC_IGNORE, PETSC_IGNORE,
-			PETSC_IGNORE);
+	PETSC_IGNORE, PETSC_IGNORE, PETSC_IGNORE, PETSC_IGNORE,
+	PETSC_IGNORE, PETSC_IGNORE, PETSC_IGNORE, PETSC_IGNORE,
+	PETSC_IGNORE);
 	CHKERRQ(ierr);
 
 	// Get the physical grid
@@ -1234,9 +1226,9 @@
 
 	// Get the size of the total grid
 	ierr = DMDAGetInfo(da, PETSC_IGNORE, &Mx, PETSC_IGNORE, PETSC_IGNORE,
-			PETSC_IGNORE, PETSC_IGNORE, PETSC_IGNORE, PETSC_IGNORE,
-			PETSC_IGNORE, PETSC_IGNORE, PETSC_IGNORE, PETSC_IGNORE,
-			PETSC_IGNORE);
+	PETSC_IGNORE, PETSC_IGNORE, PETSC_IGNORE, PETSC_IGNORE,
+	PETSC_IGNORE, PETSC_IGNORE, PETSC_IGNORE, PETSC_IGNORE,
+	PETSC_IGNORE);
 	CHKERRQ(ierr);
 
 	// Get the solver handler
@@ -1304,13 +1296,8 @@
 		else {
 			for (int i = 0; i < networkSize - superClusters.size(); i++) {
 				double conc = 0.0;
-<<<<<<< HEAD
 				MPI_Recv(&conc, 1, MPI_DOUBLE, MPI_ANY_SOURCE, 10, xolotlComm,
 						MPI_STATUS_IGNORE);
-=======
-				MPI_Recv(&conc, 1, MPI_DOUBLE, MPI_ANY_SOURCE, 10,
-				MPI_COMM_WORLD, MPI_STATUS_IGNORE);
->>>>>>> 055097a4
 				// Create a Point with conc as the value
 				// and add it to myPoints
 				xolotlViz::Point aPoint;
@@ -1385,11 +1372,7 @@
 			for (int i = 0; i < networkSize - superClusters.size(); i++) {
 				// Send the value of each concentration to the master process
 				MPI_Send(&gridPointSolution[i], 1, MPI_DOUBLE, 0, 10,
-<<<<<<< HEAD
 						xolotlComm);
-=======
-				MPI_COMM_WORLD);
->>>>>>> 055097a4
 			}
 
 			// Loop on the super clusters
@@ -1415,7 +1398,7 @@
 		}
 	}
 
-	// Restore the solutionArray
+// Restore the solutionArray
 	ierr = DMDAVecRestoreArrayDOFRead(da, solution, &solutionArray);
 	CHKERRQ(ierr);
 
@@ -1432,7 +1415,7 @@
 
 	xperf::ScopedTimer myTimer(seriesTimer);
 
-	// Initial declarations
+// Initial declarations
 	PetscErrorCode ierr;
 	const double **solutionArray, *gridPointSolution;
 	PetscInt xs, xm, xi;
@@ -1440,42 +1423,42 @@
 
 	PetscFunctionBeginUser;
 
-	// Don't do anything if it is not on the stride
+// Don't do anything if it is not on the stride
 	if (timestep % 10 != 0)
 		PetscFunctionReturn(0);
 
-	// Get the number of processes
+// Get the number of processes
 	auto xolotlComm = xolotlCore::MPIUtils::getMPIComm();
 	int worldSize;
 	MPI_Comm_size(xolotlComm, &worldSize);
-	// Gets the process ID (important when it is running in parallel)
+// Gets the process ID (important when it is running in parallel)
 	int procId;
 	MPI_Comm_rank(xolotlComm, &procId);
 
-	// Get the da from ts
+// Get the da from ts
 	DM da;
 	ierr = TSGetDM(ts, &da);
 	CHKERRQ(ierr);
 
-	// Get the solutionArray
+// Get the solutionArray
 	ierr = DMDAVecGetArrayDOFRead(da, solution, &solutionArray);
 	CHKERRQ(ierr);
 
-	// Get the corners of the grid
+// Get the corners of the grid
 	ierr = DMDAGetCorners(da, &xs, NULL, NULL, &xm, NULL, NULL);
 	CHKERRQ(ierr);
 
-	// Get the solver handler
+// Get the solver handler
 	auto& solverHandler = PetscSolver::getSolverHandler();
 
-	// Get the network and its size
+// Get the network and its size
 	auto& network = solverHandler.getNetwork();
 	const int networkSize = network.size();
 
-	// Get the physical grid
+// Get the physical grid
 	auto grid = solverHandler.getXGrid();
 
-	// To plot a maximum of 18 clusters of the whole benchmark
+// To plot a maximum of 18 clusters of the whole benchmark
 	const int loopSize = std::min(18, networkSize);
 
 	if (procId == 0) {
@@ -1503,40 +1486,25 @@
 		for (int i = 1; i < worldSize; i++) {
 			// Get the size of the local grid of that process
 			int localSize = 0;
-<<<<<<< HEAD
 			MPI_Recv(&localSize, 1, MPI_INT, i, 20, xolotlComm,
 					MPI_STATUS_IGNORE);
-=======
-			MPI_Recv(&localSize, 1, MPI_INT, i, 20, PETSC_COMM_WORLD,
-			MPI_STATUS_IGNORE);
->>>>>>> 055097a4
 
 			// Loop on their grid
 			for (int k = 0; k < localSize; k++) {
 				// Get the position
-<<<<<<< HEAD
 				MPI_Recv(&x, 1, MPI_DOUBLE, i, 21, xolotlComm,
 						MPI_STATUS_IGNORE);
-=======
-				MPI_Recv(&x, 1, MPI_DOUBLE, i, 21, PETSC_COMM_WORLD,
-				MPI_STATUS_IGNORE);
->>>>>>> 055097a4
 
 				for (int j = 0; j < loopSize; j++) {
 					// and the concentrations
 					double conc = 0.0;
-<<<<<<< HEAD
 					MPI_Recv(&conc, 1, MPI_DOUBLE, i, 22, xolotlComm,
 							MPI_STATUS_IGNORE);
-=======
-					MPI_Recv(&conc, 1, MPI_DOUBLE, i, 22, PETSC_COMM_WORLD,
-					MPI_STATUS_IGNORE);
->>>>>>> 055097a4
 
 					// Create a Point with the concentration[i] as the value
 					// and add it to myPoints
 					xolotlViz::Point aPoint;
-					aPoint.value = conc;						// He
+					aPoint.value = conc;					// He
 					aPoint.t = time;
 					aPoint.x = x;
 					myPoints[j].push_back(aPoint);
@@ -1818,9 +1786,9 @@
 
 	// Get the size of the total grid
 	ierr = DMDAGetInfo(da, PETSC_IGNORE, &Mx, PETSC_IGNORE, PETSC_IGNORE,
-			PETSC_IGNORE, PETSC_IGNORE, PETSC_IGNORE, PETSC_IGNORE,
-			PETSC_IGNORE, PETSC_IGNORE, PETSC_IGNORE, PETSC_IGNORE,
-			PETSC_IGNORE);
+	PETSC_IGNORE, PETSC_IGNORE, PETSC_IGNORE, PETSC_IGNORE,
+	PETSC_IGNORE, PETSC_IGNORE, PETSC_IGNORE, PETSC_IGNORE,
+	PETSC_IGNORE);
 	CHKERRQ(ierr);
 
 	// Get the solver handler
@@ -2054,9 +2022,9 @@
 
 	// Get the size of the total grid
 	ierr = DMDAGetInfo(da, PETSC_IGNORE, &Mx, PETSC_IGNORE, PETSC_IGNORE,
-			PETSC_IGNORE, PETSC_IGNORE, PETSC_IGNORE, PETSC_IGNORE,
-			PETSC_IGNORE, PETSC_IGNORE, PETSC_IGNORE, PETSC_IGNORE,
-			PETSC_IGNORE);
+	PETSC_IGNORE, PETSC_IGNORE, PETSC_IGNORE, PETSC_IGNORE,
+	PETSC_IGNORE, PETSC_IGNORE, PETSC_IGNORE, PETSC_IGNORE,
+	PETSC_IGNORE);
 	CHKERRQ(ierr);
 
 	// Get the solver handler
@@ -2799,9 +2767,9 @@
 
 			// Get the size of the total grid
 			ierr = DMDAGetInfo(da, PETSC_IGNORE, &Mx, PETSC_IGNORE,
-					PETSC_IGNORE, PETSC_IGNORE, PETSC_IGNORE, PETSC_IGNORE,
-					PETSC_IGNORE, PETSC_IGNORE, PETSC_IGNORE, PETSC_IGNORE,
-					PETSC_IGNORE, PETSC_IGNORE);
+			PETSC_IGNORE, PETSC_IGNORE, PETSC_IGNORE, PETSC_IGNORE,
+			PETSC_IGNORE, PETSC_IGNORE, PETSC_IGNORE, PETSC_IGNORE,
+			PETSC_IGNORE, PETSC_IGNORE);
 			checkPetscError(ierr, "setupPetsc1DMonitor: DMDAGetInfo failed.");
 
 			// Get the solver handler
