--- conflicted
+++ resolved
@@ -366,13 +366,6 @@
 	if ((int) ((time + dt / 10.0) / hdf5Stride1D) > hdf5Previous1D)
 		hdf5Previous1D++;
 
-<<<<<<< HEAD
-=======
-	// Get the number of processes
-	int worldSize;
-	MPI_Comm_size(PETSC_COMM_WORLD, &worldSize);
-
->>>>>>> fe5a7036
 	// Gets the process ID (important when it is running in parallel)
 	auto xolotlComm = xolotlCore::MPIUtils::getMPIComm();
 	int procId;
@@ -799,7 +792,6 @@
 
 	// Sum all the concentrations through MPI reduce
 	double totalXeConcentration = 0.0;
-<<<<<<< HEAD
 	MPI_Reduce(&xeConcentration, &totalXeConcentration, 1, MPI_DOUBLE, MPI_SUM,
 			0, xolotlComm);
 	double totalBubbleConcentration = 0.0;
@@ -807,16 +799,6 @@
 			MPI_SUM, 0, xolotlComm);
 	double totalRadii = 0.0;
 	MPI_Reduce(&radii, &totalRadii, 1, MPI_DOUBLE, MPI_SUM, 0, xolotlComm);
-=======
-	MPI_Reduce(&xeConcentration, &totalXeConcentration, 1, MPI_DOUBLE,
-	MPI_SUM, 0, PETSC_COMM_WORLD);
-	double totalBubbleConcentration = 0.0;
-	MPI_Reduce(&bubbleConcentration, &totalBubbleConcentration, 1,
-	MPI_DOUBLE,
-	MPI_SUM, 0, MPI_COMM_WORLD);
-	double totalRadii = 0.0;
-	MPI_Reduce(&radii, &totalRadii, 1, MPI_DOUBLE, MPI_SUM, 0,
-	MPI_COMM_WORLD);
 
 	// GB
 	// Get the delta time from the previous timestep to this timestep
@@ -879,14 +861,11 @@
 	}
 	// Update the helium flux
 	previousXeFlux1D = newFlux;
->>>>>>> fe5a7036
 
 	// Master process
 	if (procId == 0) {
 		// Get the fluence (Multiply by the size of the grid)
-		double fluence = fluxHandler->getFluence()
-				* (grid[Mx - 1]
-						- grid[1]);
+		double fluence = fluxHandler->getFluence() * (grid[Mx - 1] - grid[1]);
 
 		// Print the result
 		std::cout << "\nTime: " << time << std::endl;
@@ -2393,8 +2372,12 @@
 
 		// Throw an exception if the position is negative
 		if (surfacePos < 0) {
+			// Get the option from the TS
+			PetscOptions petscOptions;
+			ierr = PetscObjectGetOptions((PetscObject) ts, &petscOptions);
+			CHKERRQ(ierr);
 			PetscBool flagCheck;
-			ierr = PetscOptionsHasName(NULL, NULL, "-check_collapse",
+			ierr = PetscOptionsHasName(petscOptions, NULL, "-check_collapse",
 					&flagCheck);
 			CHKERRQ(ierr);
 			if (flagCheck) {
@@ -2430,8 +2413,7 @@
 			temp = solutionArray[xi][dof - 1];
 		}
 		double surfTemp = 0.0;
-		MPI_Allreduce(&temp, &surfTemp, 1, MPI_DOUBLE, MPI_SUM,
-				xolotlComm);
+		MPI_Allreduce(&temp, &surfTemp, 1, MPI_DOUBLE, MPI_SUM, xolotlComm);
 
 		// Loop on the new grid points
 		while (nGridPoints >= 0) {
@@ -2569,9 +2551,8 @@
 
 	// Get the option from the TS
 	PetscOptions petscOptions;
-	ierr = PetscObjectGetOptions((PetscObject)ts, &petscOptions);
-	checkPetscError(ierr,
-			"setupPetsc1DMonitor: PetscObjectGetOptions failed.");
+	ierr = PetscObjectGetOptions((PetscObject) ts, &petscOptions);
+	checkPetscError(ierr, "setupPetsc1DMonitor: PetscObjectGetOptions failed.");
 
 	// Check the option -check_negative
 	ierr = PetscOptionsHasName(petscOptions, NULL, "-check_negative", &flagNeg);
@@ -2579,7 +2560,8 @@
 			"setupPetsc1DMonitor: PetscOptionsHasName (-check_negative) failed.");
 
 	// Check the option -check_collapse
-	ierr = PetscOptionsHasName(petscOptions, NULL, "-check_collapse", &flagCollapse);
+	ierr = PetscOptionsHasName(petscOptions, NULL, "-check_collapse",
+			&flagCollapse);
 	checkPetscError(ierr,
 			"setupPetsc1DMonitor: PetscOptionsHasName (-check_collapse) failed.");
 
@@ -2609,13 +2591,8 @@
 	checkPetscError(ierr,
 			"setupPetsc1DMonitor: PetscOptionsHasName (-helium_retention) failed.");
 
-<<<<<<< HEAD
-	// Check the option -helium_retention
+	// Check the option -xenon_retention
 	ierr = PetscOptionsHasName(petscOptions, NULL, "-xenon_retention",
-=======
-	// Check the option -xenon_retention
-	ierr = PetscOptionsHasName(NULL, NULL, "-xenon_retention",
->>>>>>> fe5a7036
 			&flagXeRetention);
 	checkPetscError(ierr,
 			"setupPetsc1DMonitor: PetscOptionsHasName (-xenon_retention) failed.");
@@ -2695,8 +2672,8 @@
 	if (flagNeg) {
 		// Find the stride to know how often we want to check
 		PetscBool flag;
-		ierr = PetscOptionsGetReal(petscOptions, NULL, "-check_negative", &negStride1D,
-				&flag);
+		ierr = PetscOptionsGetReal(petscOptions, NULL, "-check_negative",
+				&negStride1D, &flag);
 		checkPetscError(ierr,
 				"setupPetsc1DMonitor: PetscOptionsGetReal (-check_negative) failed.");
 		if (!flag)
@@ -2723,8 +2700,8 @@
 	if (flagStatus) {
 		// Find the stride to know how often the HDF5 file has to be written
 		PetscBool flag;
-		ierr = PetscOptionsGetReal(petscOptions, NULL, "-start_stop", &hdf5Stride1D,
-				&flag);
+		ierr = PetscOptionsGetReal(petscOptions, NULL, "-start_stop",
+				&hdf5Stride1D, &flag);
 		checkPetscError(ierr,
 				"setupPetsc1DMonitor: PetscOptionsGetReal (-start_stop) failed.");
 		if (!flag)
@@ -3169,6 +3146,8 @@
 	nInterstitial1D = 0.0;
 	previousHeFlux1D = 0.0;
 	nHelium1D = 0.0;
+	previousXeFlux1D = 0.0;
+	nXenon1D = 0.0;
 	previousDFlux1D = 0.0;
 	nDeuterium1D = 0.0;
 	previousTFlux1D = 0.0;
