#Set the package name
SET(PACKAGE_NAME "xolotl.solver")
#Set the description
SET(PACKAGE_DESCRIPTION "Xolotl Solver")
#Set the library name
SET(LIBRARY_NAME "xolotlSolver")

#Collect all header filenames in this project
#and glob them in HEADERS
file(GLOB HEADERS *.h solverhandler/*.h monitor/*.h)

#Collect all of the cpp files in this folder
#and glob them in SRC
file(GLOB SRC *.cpp solverhandler/*.cpp monitor/*.cpp)

#Include headers so that the solvers can be built
<<<<<<< HEAD
include_directories(${CMAKE_SOURCE_DIR})
include_directories(${CMAKE_SOURCE_DIR}/xolotlSolver)
include_directories(${CMAKE_SOURCE_DIR}/xolotlSolver/solverhandler)
include_directories(${CMAKE_SOURCE_DIR}/xolotlSolver/monitor)
include_directories(${CMAKE_SOURCE_DIR}/xolotlCore)
include_directories(${CMAKE_SOURCE_DIR}/xolotlCore/commandline)
include_directories(${CMAKE_SOURCE_DIR}/xolotlCore/io)
include_directories(${CMAKE_SOURCE_DIR}/xolotlCore/reactants)
include_directories(${CMAKE_SOURCE_DIR}/xolotlCore/reactants/psiclusters)
include_directories(${CMAKE_SOURCE_DIR}/xolotlCore/reactants/neclusters)
include_directories(${CMAKE_SOURCE_DIR}/xolotlCore/reactants/alloyclusters)
include_directories(${CMAKE_SOURCE_DIR}/xolotlCore/diffusion)
include_directories(${CMAKE_SOURCE_DIR}/xolotlCore/advection)
include_directories(${CMAKE_SOURCE_DIR}/xolotlCore/flux)
include_directories(${CMAKE_SOURCE_DIR}/xolotlCore/temperature)
include_directories(${CMAKE_SOURCE_DIR}/xolotlCore/modifiedreaction/trapmutation)
include_directories(${CMAKE_SOURCE_DIR}/xolotlViz)
include_directories(${CMAKE_SOURCE_DIR}/xolotlViz/dataprovider)
include_directories(${CMAKE_SOURCE_DIR}/xolotlPerf)
include_directories(${CMAKE_SOURCE_DIR}/xolotlFactory/material)
include_directories(${CMAKE_SOURCE_DIR}/xolotlFactory/vizHandler)

include_directories(${PETSC_INCLUDES})
=======
include_directories(${CMAKE_SOURCE_DIR}
                    ${CMAKE_SOURCE_DIR}/xolotlSolver
                    ${CMAKE_SOURCE_DIR}/xolotlSolver/solverhandler
                    ${CMAKE_SOURCE_DIR}/xolotlSolver/monitor
                    ${CMAKE_SOURCE_DIR}/xolotlCore
                    ${CMAKE_SOURCE_DIR}/xolotlCore/commandline
                    ${CMAKE_SOURCE_DIR}/xolotlCore/io
                    ${CMAKE_SOURCE_DIR}/xolotlCore/reactants
                    ${CMAKE_SOURCE_DIR}/xolotlCore/reactants/psiclusters
                    ${CMAKE_SOURCE_DIR}/xolotlCore/reactants/neclusters
                    ${CMAKE_SOURCE_DIR}/xolotlCore/reactants/feclusters
                    ${CMAKE_SOURCE_DIR}/xolotlCore/diffusion
                    ${CMAKE_SOURCE_DIR}/xolotlCore/advection
                    ${CMAKE_SOURCE_DIR}/xolotlCore/flux
                    ${CMAKE_SOURCE_DIR}/xolotlCore/temperature
                    ${CMAKE_SOURCE_DIR}/xolotlCore/modifiedreaction/trapmutation
                    ${CMAKE_SOURCE_DIR}/xolotlViz
                    ${CMAKE_SOURCE_DIR}/xolotlViz/dataprovider
                    ${CMAKE_SOURCE_DIR}/xolotlPerf
                    ${CMAKE_SOURCE_DIR}/xolotlFactory/material
                    ${CMAKE_SOURCE_DIR}/xolotlFactory/vizHandler
                    ${CMAKE_BINARY_DIR}
                    ${Boost_INCLUDE_DIR}
                    ${PETSC_INCLUDES})
>>>>>>> d721e979

#Add the library
add_library(${LIBRARY_NAME} STATIC ${SRC})
target_link_libraries(${LIBRARY_NAME} xolotlReactants xolotlIO xolotlCL xolotlDiffusion
xolotlAdvection xolotlFlux xolotlModified ${PETSC_LIBRARIES} xolotlPerf xolotlViz)

#Install the xolotl header files
install(FILES ${HEADERS} DESTINATION include)
install(TARGETS ${LIBRARY_NAME} DESTINATION lib)<|MERGE_RESOLUTION|>--- conflicted
+++ resolved
@@ -14,31 +14,6 @@
 file(GLOB SRC *.cpp solverhandler/*.cpp monitor/*.cpp)
 
 #Include headers so that the solvers can be built
-<<<<<<< HEAD
-include_directories(${CMAKE_SOURCE_DIR})
-include_directories(${CMAKE_SOURCE_DIR}/xolotlSolver)
-include_directories(${CMAKE_SOURCE_DIR}/xolotlSolver/solverhandler)
-include_directories(${CMAKE_SOURCE_DIR}/xolotlSolver/monitor)
-include_directories(${CMAKE_SOURCE_DIR}/xolotlCore)
-include_directories(${CMAKE_SOURCE_DIR}/xolotlCore/commandline)
-include_directories(${CMAKE_SOURCE_DIR}/xolotlCore/io)
-include_directories(${CMAKE_SOURCE_DIR}/xolotlCore/reactants)
-include_directories(${CMAKE_SOURCE_DIR}/xolotlCore/reactants/psiclusters)
-include_directories(${CMAKE_SOURCE_DIR}/xolotlCore/reactants/neclusters)
-include_directories(${CMAKE_SOURCE_DIR}/xolotlCore/reactants/alloyclusters)
-include_directories(${CMAKE_SOURCE_DIR}/xolotlCore/diffusion)
-include_directories(${CMAKE_SOURCE_DIR}/xolotlCore/advection)
-include_directories(${CMAKE_SOURCE_DIR}/xolotlCore/flux)
-include_directories(${CMAKE_SOURCE_DIR}/xolotlCore/temperature)
-include_directories(${CMAKE_SOURCE_DIR}/xolotlCore/modifiedreaction/trapmutation)
-include_directories(${CMAKE_SOURCE_DIR}/xolotlViz)
-include_directories(${CMAKE_SOURCE_DIR}/xolotlViz/dataprovider)
-include_directories(${CMAKE_SOURCE_DIR}/xolotlPerf)
-include_directories(${CMAKE_SOURCE_DIR}/xolotlFactory/material)
-include_directories(${CMAKE_SOURCE_DIR}/xolotlFactory/vizHandler)
-
-include_directories(${PETSC_INCLUDES})
-=======
 include_directories(${CMAKE_SOURCE_DIR}
                     ${CMAKE_SOURCE_DIR}/xolotlSolver
                     ${CMAKE_SOURCE_DIR}/xolotlSolver/solverhandler
@@ -50,6 +25,7 @@
                     ${CMAKE_SOURCE_DIR}/xolotlCore/reactants/psiclusters
                     ${CMAKE_SOURCE_DIR}/xolotlCore/reactants/neclusters
                     ${CMAKE_SOURCE_DIR}/xolotlCore/reactants/feclusters
+include_directories(${CMAKE_SOURCE_DIR}/xolotlCore/reactants/alloyclusters)
                     ${CMAKE_SOURCE_DIR}/xolotlCore/diffusion
                     ${CMAKE_SOURCE_DIR}/xolotlCore/advection
                     ${CMAKE_SOURCE_DIR}/xolotlCore/flux
@@ -63,7 +39,6 @@
                     ${CMAKE_BINARY_DIR}
                     ${Boost_INCLUDE_DIR}
                     ${PETSC_INCLUDES})
->>>>>>> d721e979
 
 #Add the library
 add_library(${LIBRARY_NAME} STATIC ${SRC})
